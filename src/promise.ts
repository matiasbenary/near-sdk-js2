<<<<<<< HEAD
import { Bytes, PromiseIndex } from './utils'
import * as near from './api'
import { Balance, PublicKey, AccountId, Gas, GasWeight } from './types'
import { Nonce } from './types/primitives'
=======
import { assert, Bytes, PromiseIndex } from "./utils";
import * as near from "./api";
import { Balance, PublicKey, AccountId, Gas, GasWeight } from "./types";
import { Nonce } from "./types/primitives";
>>>>>>> 8f676aea

/**
 * A promise action which can be executed on the NEAR blockchain.
 */
export abstract class PromiseAction {
<<<<<<< HEAD
  abstract add(promiseIndex: PromiseIndex): void
=======
  /**
   * The method that describes how a promise action adds it's _action_ to the promise batch with the provided index.
   *
   * @param promiseIndex - The index of the promise batch to attach the action to.
   */
  abstract add(promiseIndex: PromiseIndex): void;
>>>>>>> 8f676aea
}

/**
 * A create account promise action.
 *
 * @extends {PromiseAction}
 */
export class CreateAccount extends PromiseAction {
  add(promiseIndex: PromiseIndex) {
    near.promiseBatchActionCreateAccount(promiseIndex)
  }
}

/**
 * A deploy contract promise action.
 *
 * @extends {PromiseAction}
 */
export class DeployContract extends PromiseAction {
  /**
   * @param code - The code of the contract to be deployed.
   */
  constructor(public code: Bytes) {
    super()
  }

  add(promiseIndex: PromiseIndex) {
    near.promiseBatchActionDeployContract(promiseIndex, this.code)
  }
}

/**
 * A function call promise action.
 *
 * @extends {PromiseAction}
 */
export class FunctionCall extends PromiseAction {
<<<<<<< HEAD
  constructor(public functionName: string, public args: Bytes, public amount: Balance, public gas: Gas) {
    super()
=======
  /**
   * @param functionName - The name of the function to be called.
   * @param args - The arguments to be passed to the function.
   * @param amount - The amount of NEAR to attach to the call.
   * @param gas - The amount of Gas to attach to the call.
   */
  constructor(
    public functionName: string,
    public args: Bytes,
    public amount: Balance,
    public gas: Gas
  ) {
    super();
>>>>>>> 8f676aea
  }

  add(promiseIndex: PromiseIndex) {
    near.promiseBatchActionFunctionCall(promiseIndex, this.functionName, this.args, this.amount, this.gas)
  }
}

/**
 * A function call weight promise action.
 *
 * @extends {PromiseAction}
 */
export class FunctionCallWeight extends PromiseAction {
  /**
   * @param functionName - The name of the function to be called.
   * @param args - The arguments to be passed to the function.
   * @param amount - The amount of NEAR to attach to the call.
   * @param gas - The amount of Gas to attach to the call.
   * @param weight - The weight of unused Gas to use.
   */
  constructor(
    public functionName: string,
    public args: Bytes,
    public amount: Balance,
    public gas: Gas,
    public weight: GasWeight
  ) {
    super()
  }

  add(promiseIndex: PromiseIndex) {
    near.promiseBatchActionFunctionCallWeight(
      promiseIndex,
      this.functionName,
      this.args,
      this.amount,
      this.gas,
      this.weight
    )
  }
}

/**
 * A transfer promise action.
 *
 * @extends {PromiseAction}
 */
export class Transfer extends PromiseAction {
  /**
   * @param amount - The amount of NEAR to tranfer.
   */
  constructor(public amount: Balance) {
    super()
  }

  add(promiseIndex: PromiseIndex) {
    near.promiseBatchActionTransfer(promiseIndex, this.amount)
  }
}

/**
 * A stake promise action.
 *
 * @extends {PromiseAction}
 */
export class Stake extends PromiseAction {
  /**
   * @param amount - The amount of NEAR to tranfer.
   * @param publicKey - The public key to use for staking.
   */
  constructor(public amount: Balance, public publicKey: PublicKey) {
    super()
  }

  add(promiseIndex: PromiseIndex) {
    near.promiseBatchActionStake(promiseIndex, this.amount, this.publicKey.data)
  }
}

/**
 * A add full access key promise action.
 *
 * @extends {PromiseAction}
 */
export class AddFullAccessKey extends PromiseAction {
  /**
   * @param publicKey - The public key to add as a full access key.
   * @param nonce - The nonce to use.
   */
  constructor(public publicKey: PublicKey, public nonce: Nonce) {
    super()
  }

  add(promiseIndex: PromiseIndex) {
    near.promiseBatchActionAddKeyWithFullAccess(promiseIndex, this.publicKey.data, this.nonce)
  }
}

/**
 * A add access key promise action.
 *
 * @extends {PromiseAction}
 */
export class AddAccessKey extends PromiseAction {
  /**
   * @param publicKey - The public key to add as a access key.
   * @param allowance - The allowance for the key in yoctoNEAR.
   * @param receiverId - The account ID of the reciever.
   * @param functionNames - The names of funcitons to authorize.
   * @param nonce - The nonce to use.
   */
  constructor(
    public publicKey: PublicKey,
    public allowance: Balance,
    public receiverId: AccountId,
    public functionNames: string,
    public nonce: Nonce
  ) {
    super()
  }

  add(promiseIndex: PromiseIndex) {
    near.promiseBatchActionAddKeyWithFunctionCall(
      promiseIndex,
      this.publicKey.data,
      this.nonce,
      this.allowance,
      this.receiverId,
      this.functionNames
    )
  }
}

/**
 * A delete key promise action.
 *
 * @extends {PromiseAction}
 */
export class DeleteKey extends PromiseAction {
  /**
   * @param publicKey - The public key to delete from the account.
   */
  constructor(public publicKey: PublicKey) {
    super()
  }

  add(promiseIndex: PromiseIndex) {
    near.promiseBatchActionDeleteKey(promiseIndex, this.publicKey.data)
  }
}
/**
 * A delete account promise action.
 *
 * @extends {PromiseAction}
 */
export class DeleteAccount extends PromiseAction {
  /**
   * @param beneficiaryId - The beneficiary of the account deletion - the account to recieve all of the remaining funds of the deleted account.
   */
  constructor(public beneficiaryId: AccountId) {
    super()
  }

  add(promiseIndex: PromiseIndex) {
    near.promiseBatchActionDeleteAccount(promiseIndex, this.beneficiaryId)
  }
}

class PromiseSingle {
  constructor(
    public accountId: AccountId,
    public actions: PromiseAction[],
    public after: NearPromise | null,
    public promiseIndex: PromiseIndex | null
  ) {}

  constructRecursively(): PromiseIndex {
    if (this.promiseIndex !== null) {
      return this.promiseIndex
    }

<<<<<<< HEAD
    let promiseIndex: bigint

    if (this.after) {
      promiseIndex = near.promiseBatchThen(this.after.constructRecursively(), this.accountId)
    } else {
      promiseIndex = near.promiseBatchCreate(this.accountId)
    }

    for (const action of this.actions) {
      action.add(promiseIndex)
    }
=======
    const promiseIndex = this.after
      ? near.promiseBatchThen(this.after.constructRecursively(), this.accountId)
      : near.promiseBatchCreate(this.accountId);

    this.actions.forEach((action) => action.add(promiseIndex));
>>>>>>> 8f676aea

    this.promiseIndex = promiseIndex

    return promiseIndex
  }
}

export class PromiseJoint {
  constructor(public promiseA: NearPromise, public promiseB: NearPromise, public promiseIndex: PromiseIndex | null) {}

  constructRecursively(): PromiseIndex {
    if (this.promiseIndex !== null) {
      return this.promiseIndex
    }

    const result = near.promiseAnd(
<<<<<<< HEAD
      BigInt(this.promiseA.constructRecursively()),
      BigInt(this.promiseB.constructRecursively())
    )
    this.promiseIndex = result
=======
      this.promiseA.constructRecursively(),
      this.promiseB.constructRecursively()
    );
    this.promiseIndex = result;
>>>>>>> 8f676aea

    return result
  }
}

type PromiseSubtype = PromiseSingle | PromiseJoint

/**
 * A high level class to construct and work with NEAR promises.
 */
export class NearPromise {
  /**
   * @param subtype - The subtype of the promise.
   * @param shouldReturn - Whether the promise should return.
   */
  constructor(private subtype: PromiseSubtype, private shouldReturn: boolean) {}

  /**
   * Creates a new promise to the provided account ID.
   *
   * @param accountId - The account ID on which to call the promise.
   */
  static new(accountId: AccountId): NearPromise {
    const subtype = new PromiseSingle(accountId, [], null, null)
    return new NearPromise(subtype, false)
  }

  private addAction(action: PromiseAction): NearPromise {
    if (this.subtype instanceof PromiseJoint) {
      throw new Error('Cannot add action to a joint promise.')
    }

    this.subtype.actions.push(action)

    return this
  }

  /**
   * Creates a create account promise action and adds it to the current promise.
   */
  createAccount(): NearPromise {
    return this.addAction(new CreateAccount())
  }

  /**
   * Creates a deploy contract promise action and adds it to the current promise.
   *
   * @param code - The code of the contract to be deployed.
   */
  deployContract(code: Bytes): NearPromise {
    return this.addAction(new DeployContract(code))
  }

<<<<<<< HEAD
  functionCall(functionName: string, args: Bytes, amount: Balance, gas: Gas): NearPromise {
    return this.addAction(new FunctionCall(functionName, args, amount, gas))
  }

  functionCallWeight(functionName: string, args: Bytes, amount: Balance, gas: Gas, weight: GasWeight): NearPromise {
    return this.addAction(new FunctionCallWeight(functionName, args, amount, gas, weight))
=======
  /**
   * Creates a function call promise action and adds it to the current promise.
   *
   * @param functionName - The name of the function to be called.
   * @param args - The arguments to be passed to the function.
   * @param amount - The amount of NEAR to attach to the call.
   * @param gas - The amount of Gas to attach to the call.
   */
  functionCall(
    functionName: string,
    args: Bytes,
    amount: Balance,
    gas: Gas
  ): NearPromise {
    return this.addAction(new FunctionCall(functionName, args, amount, gas));
  }

  /**
   * Creates a function call weight promise action and adds it to the current promise.
   *
   * @param functionName - The name of the function to be called.
   * @param args - The arguments to be passed to the function.
   * @param amount - The amount of NEAR to attach to the call.
   * @param gas - The amount of Gas to attach to the call.
   * @param weight - The weight of unused Gas to use.
   */
  functionCallWeight(
    functionName: string,
    args: Bytes,
    amount: Balance,
    gas: Gas,
    weight: GasWeight
  ): NearPromise {
    return this.addAction(
      new FunctionCallWeight(functionName, args, amount, gas, weight)
    );
>>>>>>> 8f676aea
  }

  /**
   * Creates a transfer promise action and adds it to the current promise.
   *
   * @param amount - The amount of NEAR to tranfer.
   */
  transfer(amount: Balance): NearPromise {
    return this.addAction(new Transfer(amount))
  }

  /**
   * Creates a stake promise action and adds it to the current promise.
   *
   * @param amount - The amount of NEAR to tranfer.
   * @param publicKey - The public key to use for staking.
   */
  stake(amount: Balance, publicKey: PublicKey): NearPromise {
    return this.addAction(new Stake(amount, publicKey))
  }

  /**
   * Creates a add full access key promise action and adds it to the current promise.
   * Uses 0n as the nonce.
   *
   * @param publicKey - The public key to add as a full access key.
   */
  addFullAccessKey(publicKey: PublicKey): NearPromise {
    return this.addFullAccessKeyWithNonce(publicKey, 0n)
  }

  /**
   * Creates a add full access key promise action and adds it to the current promise.
   * Allows you to specify the nonce.
   *
   * @param publicKey - The public key to add as a full access key.
   * @param nonce - The nonce to use.
   */
  addFullAccessKeyWithNonce(publicKey: PublicKey, nonce: Nonce): NearPromise {
    return this.addAction(new AddFullAccessKey(publicKey, nonce))
  }

<<<<<<< HEAD
  addAccessKey(publicKey: PublicKey, allowance: Balance, receiverId: AccountId, methodNames: string): NearPromise {
    return this.addAccessKeyWithNonce(publicKey, allowance, receiverId, methodNames, 0n)
=======
  /**
   * Creates a add access key promise action and adds it to the current promise.
   * Uses 0n as the nonce.
   *
   * @param publicKey - The public key to add as a access key.
   * @param allowance - The allowance for the key in yoctoNEAR.
   * @param receiverId - The account ID of the reciever.
   * @param functionNames - The names of funcitons to authorize.
   */
  addAccessKey(
    publicKey: PublicKey,
    allowance: Balance,
    receiverId: AccountId,
    functionNames: string
  ): NearPromise {
    return this.addAccessKeyWithNonce(
      publicKey,
      allowance,
      receiverId,
      functionNames,
      0n
    );
>>>>>>> 8f676aea
  }

  /**
   * Creates a add access key promise action and adds it to the current promise.
   * Allows you to specify the nonce.
   *
   * @param publicKey - The public key to add as a access key.
   * @param allowance - The allowance for the key in yoctoNEAR.
   * @param receiverId - The account ID of the reciever.
   * @param functionNames - The names of funcitons to authorize.
   * @param nonce - The nonce to use.
   */
  addAccessKeyWithNonce(
    publicKey: PublicKey,
    allowance: Balance,
    receiverId: AccountId,
    functionNames: string,
    nonce: Nonce
  ): NearPromise {
<<<<<<< HEAD
    return this.addAction(new AddAccessKey(publicKey, allowance, receiverId, methodNames, nonce))
=======
    return this.addAction(
      new AddAccessKey(publicKey, allowance, receiverId, functionNames, nonce)
    );
>>>>>>> 8f676aea
  }

  /**
   * Creates a delete key promise action and adds it to the current promise.
   *
   * @param publicKey - The public key to delete from the account.
   */
  deleteKey(publicKey: PublicKey): NearPromise {
    return this.addAction(new DeleteKey(publicKey))
  }

  /**
   * Creates a delete account promise action and adds it to the current promise.
   *
   * @param beneficiaryId - The beneficiary of the account deletion - the account to recieve all of the remaining funds of the deleted account.
   */
  deleteAccount(beneficiaryId: AccountId): NearPromise {
    return this.addAction(new DeleteAccount(beneficiaryId))
  }

  /**
   * Joins the provided promise with the current promise, making the current promise a joint promise subtype.
   *
   * @param other - The promise to join with the current promise.
   */
  and(other: NearPromise): NearPromise {
    const subtype = new PromiseJoint(this, other, null)
    return new NearPromise(subtype, false)
  }

  /**
   * Adds a callback to the current promise.
   *
   * @param other - The promise to be executed as the promise.
   */
  then(other: NearPromise): NearPromise {
<<<<<<< HEAD
    if (!(other.subtype instanceof PromiseSingle)) {
      throw new Error('Cannot callback joint promise.')
    }

    if (other.subtype.after !== null) {
      throw new Error('Cannot callback promise which is already scheduled after another')
    }
=======
    assert(
      other.subtype instanceof PromiseSingle,
      "Cannot callback joint promise."
    );

    assert(
      other.subtype.after === null,
      "Cannot callback promise which is already scheduled after another"
    );
>>>>>>> 8f676aea

    other.subtype.after = this

    return other
  }

  /**
   * Sets the shouldReturn field to true.
   */
  asReturn(): NearPromise {
    this.shouldReturn = true
    return this
  }

  /**
   * Recursively goes through the current promise to get the promise index.
   */
  constructRecursively(): PromiseIndex {
    const result = this.subtype.constructRecursively()

    if (this.shouldReturn) {
      near.promiseReturn(result)
    }

    return result
  }

  /**
   * Called by NearBindgen, when return object is a NearPromise instance.
   */
  onReturn() {
    this.asReturn().constructRecursively()
  }
}

export type PromiseOrValue<T> = NearPromise | T<|MERGE_RESOLUTION|>--- conflicted
+++ resolved
@@ -1,29 +1,18 @@
-<<<<<<< HEAD
-import { Bytes, PromiseIndex } from './utils'
-import * as near from './api'
-import { Balance, PublicKey, AccountId, Gas, GasWeight } from './types'
-import { Nonce } from './types/primitives'
-=======
 import { assert, Bytes, PromiseIndex } from "./utils";
 import * as near from "./api";
 import { Balance, PublicKey, AccountId, Gas, GasWeight } from "./types";
 import { Nonce } from "./types/primitives";
->>>>>>> 8f676aea
 
 /**
  * A promise action which can be executed on the NEAR blockchain.
  */
 export abstract class PromiseAction {
-<<<<<<< HEAD
-  abstract add(promiseIndex: PromiseIndex): void
-=======
   /**
    * The method that describes how a promise action adds it's _action_ to the promise batch with the provided index.
    *
    * @param promiseIndex - The index of the promise batch to attach the action to.
    */
   abstract add(promiseIndex: PromiseIndex): void;
->>>>>>> 8f676aea
 }
 
 /**
@@ -61,10 +50,6 @@
  * @extends {PromiseAction}
  */
 export class FunctionCall extends PromiseAction {
-<<<<<<< HEAD
-  constructor(public functionName: string, public args: Bytes, public amount: Balance, public gas: Gas) {
-    super()
-=======
   /**
    * @param functionName - The name of the function to be called.
    * @param args - The arguments to be passed to the function.
@@ -78,7 +63,6 @@
     public gas: Gas
   ) {
     super();
->>>>>>> 8f676aea
   }
 
   add(promiseIndex: PromiseIndex) {
@@ -260,25 +244,11 @@
       return this.promiseIndex
     }
 
-<<<<<<< HEAD
-    let promiseIndex: bigint
-
-    if (this.after) {
-      promiseIndex = near.promiseBatchThen(this.after.constructRecursively(), this.accountId)
-    } else {
-      promiseIndex = near.promiseBatchCreate(this.accountId)
-    }
-
-    for (const action of this.actions) {
-      action.add(promiseIndex)
-    }
-=======
     const promiseIndex = this.after
       ? near.promiseBatchThen(this.after.constructRecursively(), this.accountId)
       : near.promiseBatchCreate(this.accountId);
 
     this.actions.forEach((action) => action.add(promiseIndex));
->>>>>>> 8f676aea
 
     this.promiseIndex = promiseIndex
 
@@ -295,17 +265,10 @@
     }
 
     const result = near.promiseAnd(
-<<<<<<< HEAD
-      BigInt(this.promiseA.constructRecursively()),
-      BigInt(this.promiseB.constructRecursively())
-    )
-    this.promiseIndex = result
-=======
       this.promiseA.constructRecursively(),
       this.promiseB.constructRecursively()
     );
     this.promiseIndex = result;
->>>>>>> 8f676aea
 
     return result
   }
@@ -359,14 +322,6 @@
     return this.addAction(new DeployContract(code))
   }
 
-<<<<<<< HEAD
-  functionCall(functionName: string, args: Bytes, amount: Balance, gas: Gas): NearPromise {
-    return this.addAction(new FunctionCall(functionName, args, amount, gas))
-  }
-
-  functionCallWeight(functionName: string, args: Bytes, amount: Balance, gas: Gas, weight: GasWeight): NearPromise {
-    return this.addAction(new FunctionCallWeight(functionName, args, amount, gas, weight))
-=======
   /**
    * Creates a function call promise action and adds it to the current promise.
    *
@@ -403,7 +358,6 @@
     return this.addAction(
       new FunctionCallWeight(functionName, args, amount, gas, weight)
     );
->>>>>>> 8f676aea
   }
 
   /**
@@ -446,10 +400,6 @@
     return this.addAction(new AddFullAccessKey(publicKey, nonce))
   }
 
-<<<<<<< HEAD
-  addAccessKey(publicKey: PublicKey, allowance: Balance, receiverId: AccountId, methodNames: string): NearPromise {
-    return this.addAccessKeyWithNonce(publicKey, allowance, receiverId, methodNames, 0n)
-=======
   /**
    * Creates a add access key promise action and adds it to the current promise.
    * Uses 0n as the nonce.
@@ -472,7 +422,6 @@
       functionNames,
       0n
     );
->>>>>>> 8f676aea
   }
 
   /**
@@ -492,13 +441,9 @@
     functionNames: string,
     nonce: Nonce
   ): NearPromise {
-<<<<<<< HEAD
-    return this.addAction(new AddAccessKey(publicKey, allowance, receiverId, methodNames, nonce))
-=======
     return this.addAction(
       new AddAccessKey(publicKey, allowance, receiverId, functionNames, nonce)
     );
->>>>>>> 8f676aea
   }
 
   /**
@@ -535,15 +480,6 @@
    * @param other - The promise to be executed as the promise.
    */
   then(other: NearPromise): NearPromise {
-<<<<<<< HEAD
-    if (!(other.subtype instanceof PromiseSingle)) {
-      throw new Error('Cannot callback joint promise.')
-    }
-
-    if (other.subtype.after !== null) {
-      throw new Error('Cannot callback promise which is already scheduled after another')
-    }
-=======
     assert(
       other.subtype instanceof PromiseSingle,
       "Cannot callback joint promise."
@@ -553,7 +489,6 @@
       other.subtype.after === null,
       "Cannot callback promise which is already scheduled after another"
     );
->>>>>>> 8f676aea
 
     other.subtype.after = this
 
