// Type alias of bytes as string. This is done because internally, JSVM accepts `string`
// as bytes. In the future, this can be updated to a separate type if added support
// within quickjs/jsvm.
export type Bytes = string;

export function u8ArrayToBytes(array: Uint8Array) {
  let ret = "";
  for (let e of array) {
    ret += String.fromCharCode(e);
  }
  return ret;
}

// TODO this function is a bit broken and the type can't be string
// TODO for more info: https://github.com/near/near-sdk-js/issues/78
export function bytesToU8Array(bytes: Bytes): Uint8Array {
  let ret = new Uint8Array(bytes.length);
  for (let i = 0; i < bytes.length; i++) {
    ret[i] = bytes.charCodeAt(i);
  }
  return ret;
}

export function bytes(strOrU8Array: string | Uint8Array): Bytes {
  if (typeof strOrU8Array == "string") {
    return checkStringIsBytes(strOrU8Array);
  } else if (strOrU8Array instanceof Uint8Array) {
    return u8ArrayToBytes(strOrU8Array);
  }
  throw new Error("bytes: expected string or Uint8Array");
}

function checkStringIsBytes(str: string) {
  for (let i = 0; i < str.length; i++) {
    if (str.charCodeAt(i) > 255) {
      throw new Error(
        `string ${str} at index ${i}: ${str[i]} is not a valid byte`
      );
    }
  }
  return str;
}

<<<<<<< HEAD
export function storage_byte_cost(): BigInt {
    return 10000000000000000000n;
}

=======
>>>>>>> 6767e396
export function assert(b: boolean, str: string) {
  if (b) {
      return
  } else {
      throw Error("assertion failed: " + str)
  }
<<<<<<< HEAD
}
=======
}

export type Mutable<T> = { -readonly [P in keyof T]: T[P] };
>>>>>>> 6767e396
<|MERGE_RESOLUTION|>--- conflicted
+++ resolved
@@ -41,23 +41,12 @@
   return str;
 }
 
-<<<<<<< HEAD
-export function storage_byte_cost(): BigInt {
-    return 10000000000000000000n;
-}
-
-=======
->>>>>>> 6767e396
 export function assert(b: boolean, str: string) {
   if (b) {
       return
   } else {
       throw Error("assertion failed: " + str)
   }
-<<<<<<< HEAD
-}
-=======
 }
 
-export type Mutable<T> = { -readonly [P in keyof T]: T[P] };
->>>>>>> 6767e396
+export type Mutable<T> = { -readonly [P in keyof T]: T[P] };