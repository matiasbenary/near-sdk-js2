--- conflicted
+++ resolved
@@ -1,12 +1,5 @@
-import * as near from './api'
 import { GetOptions } from './types/collections'
 
-<<<<<<< HEAD
-export type Bytes = string
-export type PromiseIndex = number | bigint
-export type NearAmount = number | bigint
-export type Register = number | bigint
-=======
 /**
  * A string containing byte characters. Can be safely used in NEAR calls.
  */
@@ -28,7 +21,6 @@
  * A number that specifies the ID of a register in the NEAR WASM virtual machine.
  */
 export type Register = number | bigint;
->>>>>>> 8f676aea
 
 const TYPE_KEY = "typeInfo";
 enum TypeBrand {
@@ -90,37 +82,12 @@
   message: string
 ): asserts expression {
   if (!expression) {
-<<<<<<< HEAD
-    throw Error('assertion failed: ' + message)
-=======
     throw new Error("assertion failed: " + message);
->>>>>>> 8f676aea
   }
 }
 
 export type Mutable<T> = { -readonly [P in keyof T]: T[P] }
 
-<<<<<<< HEAD
-export interface IntoStorageKey {
-  into_storage_key(): Bytes
-}
-
-export type Option<T> = T | null
-
-export function assertOneYocto() {
-  assert(near.attachedDeposit() == 1n, 'Requires attached deposit of exactly 1 yoctoNEAR')
-}
-export function getValueWithOptions<DataType>(value: unknown, options?: GetOptions<DataType>): DataType | null {
-  if (value === undefined || value === null) {
-    return options?.defaultValue ?? null
-  }
-
-  if (options?.reconstructor) {
-    return options.reconstructor(value)
-  }
-
-  return value as DataType
-=======
 export function getValueWithOptions<DataType>(
   value: string,
   options: Omit<GetOptions<DataType>, "serializer"> = {
@@ -205,5 +172,4 @@
     accountId.length <= 64 &&
     ACCOUNT_ID_REGEX.test(accountId)
   );
->>>>>>> 8f676aea
 }