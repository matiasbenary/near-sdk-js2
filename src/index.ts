--- conflicted
+++ resolved
@@ -3,11 +3,7 @@
 import * as near from './api'
 import { LookupMap, Vector, LookupSet, UnorderedMap, UnorderedSet } from './collections'
 
-<<<<<<< HEAD
-import { bytes, Bytes, assert } from './utils'
-=======
 import { bytes, Bytes, assert, validateAccountId } from "./utils";
->>>>>>> 8f676aea
 
 import { NearPromise, PromiseOrValue } from './promise'
 
