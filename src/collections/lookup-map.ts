<<<<<<< HEAD
import * as near from '../api'
import { GetOptions } from '../types/collections'
import { Bytes, getValueWithOptions } from '../utils'
=======
import * as near from "../api";
import { GetOptions } from "../types/collections";
import {
  Bytes,
  getValueWithOptions,
  serializeValueWithOptions,
} from "../utils";
>>>>>>> 8f676aea

/**
 * A lookup map that stores data in NEAR storage.
 */
export class LookupMap<DataType> {
  /**
   * @param keyPrefix - The byte prefix to use when storing elements inside this collection.
   */
  constructor(readonly keyPrefix: Bytes) {}

  /**
   * Checks whether the collection contains the value.
   *
   * @param key - The value for which to check the presence.
   */
  containsKey(key: Bytes): boolean {
    const storageKey = this.keyPrefix + key
    return near.storageHasKey(storageKey)
  }

<<<<<<< HEAD
  get(key: Bytes, options?: GetOptions<DataType>): DataType | null {
    const storageKey = this.keyPrefix + key
    const value = JSON.parse(near.storageRead(storageKey))
=======
  /**
   * Get the data stored at the provided key.
   *
   * @param key - The key at which to look for the data.
   * @param options - Options for retrieving the data.
   */
  get(
    key: Bytes,
    options?: Omit<GetOptions<DataType>, "serializer">
  ): DataType | null {
    const storageKey = this.keyPrefix + key;
    const value = near.storageRead(storageKey);
>>>>>>> 8f676aea

    return getValueWithOptions(value, options)
  }

<<<<<<< HEAD
  remove(key: Bytes, options?: GetOptions<DataType>): DataType | null {
    const storageKey = this.keyPrefix + key
=======
  /**
   * Removes and retrieves the element with the provided key.
   *
   * @param key - The key at which to remove data.
   * @param options - Options for retrieving the data.
   */
  remove(
    key: Bytes,
    options?: Omit<GetOptions<DataType>, "serializer">
  ): DataType | null {
    const storageKey = this.keyPrefix + key;
>>>>>>> 8f676aea

    if (!near.storageRemove(storageKey)) {
      return options?.defaultValue ?? null
    }

<<<<<<< HEAD
    const value = JSON.parse(near.storageGetEvicted())
=======
    const value = near.storageGetEvicted();
>>>>>>> 8f676aea

    return getValueWithOptions(value, options)
  }

<<<<<<< HEAD
  set(key: Bytes, newValue: DataType, options?: GetOptions<DataType>): DataType | null {
    const storageKey = this.keyPrefix + key
    const storageValue = JSON.stringify(newValue)
=======
  /**
   * Store a new value at the provided key.
   *
   * @param key - The key at which to store in the collection.
   * @param newValue - The value to store in the collection.
   * @param options - Options for retrieving and storing the data.
   */
  set(
    key: Bytes,
    newValue: DataType,
    options?: GetOptions<DataType>
  ): DataType | null {
    const storageKey = this.keyPrefix + key;
    const storageValue = serializeValueWithOptions(newValue, options);
>>>>>>> 8f676aea

    if (!near.storageWrite(storageKey, storageValue)) {
      return options?.defaultValue ?? null
    }

<<<<<<< HEAD
    const value = JSON.parse(near.storageGetEvicted())
=======
    const value = near.storageGetEvicted();
>>>>>>> 8f676aea

    return getValueWithOptions(value, options)
  }

<<<<<<< HEAD
  extend(keyValuePairs: [Bytes, DataType][], options?: GetOptions<DataType>): void {
=======
  /**
   * Extends the current collection with the passed in array of key-value pairs.
   *
   * @param keyValuePairs - The key-value pairs to extend the collection with.
   * @param options - Options for storing the data.
   */
  extend(
    keyValuePairs: [Bytes, DataType][],
    options?: GetOptions<DataType>
  ): void {
>>>>>>> 8f676aea
    for (const [key, value] of keyValuePairs) {
      this.set(key, value, options)
    }
  }

<<<<<<< HEAD
  serialize(): string {
    return JSON.stringify(this)
=======
  /**
   * Serialize the collection.
   *
   * @param options - Options for storing the data.
   */
  serialize(options?: Pick<GetOptions<DataType>, "serializer">): string {
    return serializeValueWithOptions(this, options);
>>>>>>> 8f676aea
  }

  /**
   * Converts the deserialized data from storage to a JavaScript instance of the collection.
   *
   * @param data - The deserialized data to create an instance from.
   */
  static reconstruct<DataType>(data: LookupMap<unknown>): LookupMap<DataType> {
    return new LookupMap(data.keyPrefix)
  }
}<|MERGE_RESOLUTION|>--- conflicted
+++ resolved
@@ -1,8 +1,3 @@
-<<<<<<< HEAD
-import * as near from '../api'
-import { GetOptions } from '../types/collections'
-import { Bytes, getValueWithOptions } from '../utils'
-=======
 import * as near from "../api";
 import { GetOptions } from "../types/collections";
 import {
@@ -10,7 +5,6 @@
   getValueWithOptions,
   serializeValueWithOptions,
 } from "../utils";
->>>>>>> 8f676aea
 
 /**
  * A lookup map that stores data in NEAR storage.
@@ -31,11 +25,6 @@
     return near.storageHasKey(storageKey)
   }
 
-<<<<<<< HEAD
-  get(key: Bytes, options?: GetOptions<DataType>): DataType | null {
-    const storageKey = this.keyPrefix + key
-    const value = JSON.parse(near.storageRead(storageKey))
-=======
   /**
    * Get the data stored at the provided key.
    *
@@ -48,15 +37,10 @@
   ): DataType | null {
     const storageKey = this.keyPrefix + key;
     const value = near.storageRead(storageKey);
->>>>>>> 8f676aea
 
     return getValueWithOptions(value, options)
   }
 
-<<<<<<< HEAD
-  remove(key: Bytes, options?: GetOptions<DataType>): DataType | null {
-    const storageKey = this.keyPrefix + key
-=======
   /**
    * Removes and retrieves the element with the provided key.
    *
@@ -68,26 +52,16 @@
     options?: Omit<GetOptions<DataType>, "serializer">
   ): DataType | null {
     const storageKey = this.keyPrefix + key;
->>>>>>> 8f676aea
 
     if (!near.storageRemove(storageKey)) {
       return options?.defaultValue ?? null
     }
 
-<<<<<<< HEAD
-    const value = JSON.parse(near.storageGetEvicted())
-=======
     const value = near.storageGetEvicted();
->>>>>>> 8f676aea
 
     return getValueWithOptions(value, options)
   }
 
-<<<<<<< HEAD
-  set(key: Bytes, newValue: DataType, options?: GetOptions<DataType>): DataType | null {
-    const storageKey = this.keyPrefix + key
-    const storageValue = JSON.stringify(newValue)
-=======
   /**
    * Store a new value at the provided key.
    *
@@ -102,24 +76,16 @@
   ): DataType | null {
     const storageKey = this.keyPrefix + key;
     const storageValue = serializeValueWithOptions(newValue, options);
->>>>>>> 8f676aea
 
     if (!near.storageWrite(storageKey, storageValue)) {
       return options?.defaultValue ?? null
     }
 
-<<<<<<< HEAD
-    const value = JSON.parse(near.storageGetEvicted())
-=======
     const value = near.storageGetEvicted();
->>>>>>> 8f676aea
 
     return getValueWithOptions(value, options)
   }
 
-<<<<<<< HEAD
-  extend(keyValuePairs: [Bytes, DataType][], options?: GetOptions<DataType>): void {
-=======
   /**
    * Extends the current collection with the passed in array of key-value pairs.
    *
@@ -130,16 +96,11 @@
     keyValuePairs: [Bytes, DataType][],
     options?: GetOptions<DataType>
   ): void {
->>>>>>> 8f676aea
     for (const [key, value] of keyValuePairs) {
       this.set(key, value, options)
     }
   }
 
-<<<<<<< HEAD
-  serialize(): string {
-    return JSON.stringify(this)
-=======
   /**
    * Serialize the collection.
    *
@@ -147,7 +108,6 @@
    */
   serialize(options?: Pick<GetOptions<DataType>, "serializer">): string {
     return serializeValueWithOptions(this, options);
->>>>>>> 8f676aea
   }
 
   /**
