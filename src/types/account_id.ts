<<<<<<< HEAD
export type AccountId = string
=======
/**
 * A string that represents a NEAR account ID.
 */
export type AccountId = string;
>>>>>>> 8f676aea
<|MERGE_RESOLUTION|>--- conflicted
+++ resolved
@@ -1,8 +1,4 @@
-<<<<<<< HEAD
-export type AccountId = string
-=======
 /**
  * A string that represents a NEAR account ID.
  */
-export type AccountId = string;
->>>>>>> 8f676aea
+export type AccountId = string;