--- conflicted
+++ resolved
@@ -1,8 +1,3 @@
-<<<<<<< HEAD
-export type PromiseIndex = bigint
-export type ReceiptIndex = bigint
-export type IteratorIndex = bigint
-=======
 /**
  * The index for NEAR receipts.
  */
@@ -11,7 +6,6 @@
  * The index for iterators.
  */
 export type IteratorIndex = bigint;
->>>>>>> 8f676aea
 
 /**
  * A Promise result in near can be one of:
