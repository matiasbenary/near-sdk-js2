import { Bytes, bytes } from '../utils'
import { base58 } from '@scure/base'

export enum CurveType {
  ED25519 = 0,
  SECP256K1 = 1,
}

enum DataLength {
  ED25519 = 32,
  SECP256K1 = 64,
}

function getCurveType(curveType: CurveType | number): CurveType {
  switch (curveType) {
    case CurveType.ED25519:
<<<<<<< HEAD
      return 32
    case CurveType.SECP256K1:
      return 64
=======
    case CurveType.SECP256K1:
      return curveType;
>>>>>>> 8f676aea
    default:
      throw new UnknownCurve()
  }
}

<<<<<<< HEAD
function split_key_type_data(value: string): [CurveType, string] {
  const idx = value.indexOf(':')
=======
function dataLength(curveType: CurveType | number): DataLength {
  switch (curveType) {
    case CurveType.ED25519:
    case CurveType.SECP256K1:
      return {
        [CurveType.ED25519]: DataLength.ED25519,
        [CurveType.SECP256K1]: DataLength.SECP256K1,
      }[curveType];
    default:
      throw new UnknownCurve();
  }
}

function splitKeyTypeData(value: string): [CurveType, string] {
  const idx = value.indexOf(":");
>>>>>>> 8f676aea
  if (idx >= 0) {
    return [curveTypeFromStr(value.substring(0, idx)), value.substring(idx + 1)]
  } else {
    return [CurveType.ED25519, value]
  }
}

export function curveTypeFromStr(value: string): CurveType {
  switch (value) {
    case 'ed25519':
      return CurveType.ED25519
    case 'secp256k1':
      return CurveType.SECP256K1
    default:
      throw new UnknownCurve()
  }
}

export class ParsePublicKeyError extends Error {}

export class InvalidLengthError extends ParsePublicKeyError {
<<<<<<< HEAD
  constructor(public length: number) {
    super(`Invalid length: ${length}`)
=======
  constructor(public length: number, public expectedLength: number) {
    super(`Invalid length: ${length}. Expected: ${expectedLength}`);
>>>>>>> 8f676aea
  }
}
export class Base58Error extends ParsePublicKeyError {
  constructor(public error: string) {
    super(`Base58 error: ${error}`)
  }
}
export class UnknownCurve extends ParsePublicKeyError {
  constructor() {
    super('Unknown curve')
  }
}

/**
 * A abstraction on top of the NEAR public key string.
 */
export class PublicKey {
<<<<<<< HEAD
  constructor(public data: Bytes) {
    const curve_type = data.charCodeAt(0) as CurveType
    const curve_len = data_len(curve_type)
    if (data.length != curve_len + 1) {
      throw new InvalidLengthError(data.length)
    }
    this.data = data
=======
  /**
   * The actual value of the public key.
   */
  public data: Bytes;
  private type: CurveType;

  /**
   * @param data - The string you want to create a PublicKey from.
   */
  constructor(data: Bytes) {
    const curveLenght = dataLength(data.charCodeAt(0));

    if (data.length !== curveLenght + 1) {
      throw new InvalidLengthError(data.length, curveLenght + 1);
    }

    this.type = getCurveType(data.charCodeAt(0));
    this.data = data;
>>>>>>> 8f676aea
  }

  /**
   * The curve type of the public key.
   */
  curveType(): CurveType {
<<<<<<< HEAD
    return this.data.charCodeAt(0) as CurveType
  }

  static fromString(s: string) {
    const [curve, key_data] = split_key_type_data(s)
    let data: Bytes
    try {
      data = bytes(base58.decode(key_data))
    } catch (err) {
      throw new Base58Error(err.message)
    }
    return new PublicKey(String.fromCharCode(curve) + data)
=======
    return this.type;
  }

  /**
   * Create a public key from a public key string.
   *
   * @param publicKeyString - The public key string you want to create a PublicKey from.
   */
  static fromString(publicKeyString: string) {
    const [curve, keyData] = splitKeyTypeData(publicKeyString);
    let data: Bytes;

    try {
      data = bytes(base58.decode(keyData));
    } catch (error) {
      throw new Base58Error(error.message);
    }

    return new PublicKey(`${String.fromCharCode(curve)}${data}`);
>>>>>>> 8f676aea
  }
}<|MERGE_RESOLUTION|>--- conflicted
+++ resolved
@@ -14,23 +14,13 @@
 function getCurveType(curveType: CurveType | number): CurveType {
   switch (curveType) {
     case CurveType.ED25519:
-<<<<<<< HEAD
-      return 32
-    case CurveType.SECP256K1:
-      return 64
-=======
     case CurveType.SECP256K1:
       return curveType;
->>>>>>> 8f676aea
     default:
       throw new UnknownCurve()
   }
 }
 
-<<<<<<< HEAD
-function split_key_type_data(value: string): [CurveType, string] {
-  const idx = value.indexOf(':')
-=======
 function dataLength(curveType: CurveType | number): DataLength {
   switch (curveType) {
     case CurveType.ED25519:
@@ -46,7 +36,6 @@
 
 function splitKeyTypeData(value: string): [CurveType, string] {
   const idx = value.indexOf(":");
->>>>>>> 8f676aea
   if (idx >= 0) {
     return [curveTypeFromStr(value.substring(0, idx)), value.substring(idx + 1)]
   } else {
@@ -68,13 +57,8 @@
 export class ParsePublicKeyError extends Error {}
 
 export class InvalidLengthError extends ParsePublicKeyError {
-<<<<<<< HEAD
-  constructor(public length: number) {
-    super(`Invalid length: ${length}`)
-=======
   constructor(public length: number, public expectedLength: number) {
     super(`Invalid length: ${length}. Expected: ${expectedLength}`);
->>>>>>> 8f676aea
   }
 }
 export class Base58Error extends ParsePublicKeyError {
@@ -92,15 +76,6 @@
  * A abstraction on top of the NEAR public key string.
  */
 export class PublicKey {
-<<<<<<< HEAD
-  constructor(public data: Bytes) {
-    const curve_type = data.charCodeAt(0) as CurveType
-    const curve_len = data_len(curve_type)
-    if (data.length != curve_len + 1) {
-      throw new InvalidLengthError(data.length)
-    }
-    this.data = data
-=======
   /**
    * The actual value of the public key.
    */
@@ -119,27 +94,12 @@
 
     this.type = getCurveType(data.charCodeAt(0));
     this.data = data;
->>>>>>> 8f676aea
   }
 
   /**
    * The curve type of the public key.
    */
   curveType(): CurveType {
-<<<<<<< HEAD
-    return this.data.charCodeAt(0) as CurveType
-  }
-
-  static fromString(s: string) {
-    const [curve, key_data] = split_key_type_data(s)
-    let data: Bytes
-    try {
-      data = bytes(base58.decode(key_data))
-    } catch (err) {
-      throw new Base58Error(err.message)
-    }
-    return new PublicKey(String.fromCharCode(curve) + data)
-=======
     return this.type;
   }
 
@@ -159,6 +119,5 @@
     }
 
     return new PublicKey(`${String.fromCharCode(curve)}${data}`);
->>>>>>> 8f676aea
   }
 }