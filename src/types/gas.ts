<<<<<<< HEAD
export type Gas = bigint
export const ONE_TERA_GAS: Gas = 1_000_000_000_000n
=======
/**
 * The Gas amount specified in yoctoNEAR.
 */
export type Gas = bigint;
/**
 * One TGas - Tera Gas. 10^12 yoctoNEAR.
 */
export const ONE_TERA_GAS: Gas = 1_000_000_000_000n;
>>>>>>> 8f676aea
<|MERGE_RESOLUTION|>--- conflicted
+++ resolved
@@ -1,7 +1,3 @@
-<<<<<<< HEAD
-export type Gas = bigint
-export const ONE_TERA_GAS: Gas = 1_000_000_000_000n
-=======
 /**
  * The Gas amount specified in yoctoNEAR.
  */
@@ -9,5 +5,4 @@
 /**
  * One TGas - Tera Gas. 10^12 yoctoNEAR.
  */
-export const ONE_TERA_GAS: Gas = 1_000_000_000_000n;
->>>>>>> 8f676aea
+export const ONE_TERA_GAS: Gas = 1_000_000_000_000n;