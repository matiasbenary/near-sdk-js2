--- conflicted
+++ resolved
@@ -1,10 +1,5 @@
-<<<<<<< HEAD
 import { assert, Bytes, NearAmount, PromiseIndex, Register } from './utils'
-import { PromiseResult } from './types'
-=======
-import { assert, Bytes, NearAmount, PromiseIndex, Register } from "./utils";
-import { GasWeight, PromiseResult } from "./types";
->>>>>>> 8f676aea
+import { PromiseResult, GasWeight } from './types'
 
 const U64_MAX = 2n ** 64n - 1n
 const EVICTED_REGISTER = U64_MAX - 1n
@@ -73,32 +68,18 @@
     args: Bytes,
     amount: NearAmount,
     gas: NearAmount
-<<<<<<< HEAD
-  ): bigint
-  promise_and(...promiseIndexes: PromiseIndex[]): bigint
-  promise_batch_create(accountId: Bytes): bigint
-  promise_batch_then(promiseIndex: PromiseIndex, accountId: Bytes): bigint
-  promise_batch_action_create_account(promiseIndex: PromiseIndex): void
-  promise_batch_action_deploy_contract(promiseIndex: PromiseIndex, code: Bytes): void
-=======
   ): bigint;
   promise_and(...promiseIndexes: bigint[]): bigint;
   promise_batch_create(accountId: Bytes): bigint;
   promise_batch_then(promiseIndex: bigint, accountId: Bytes): bigint;
   promise_batch_action_create_account(promiseIndex: bigint): void;
   promise_batch_action_deploy_contract(promiseIndex: bigint, code: Bytes): void;
->>>>>>> 8f676aea
   promise_batch_action_function_call(
     promiseIndex: bigint,
     methodName: Bytes,
     args: Bytes,
     amount: NearAmount,
     gas: NearAmount
-<<<<<<< HEAD
-  ): void
-  promise_batch_action_transfer(promiseIndex: PromiseIndex, amount: NearAmount): void
-  promise_batch_action_stake(promiseIndex: PromiseIndex, amount: NearAmount, publicKey: Bytes): void
-=======
   ): void;
   promise_batch_action_transfer(promiseIndex: bigint, amount: NearAmount): void;
   promise_batch_action_stake(
@@ -106,7 +87,6 @@
     amount: NearAmount,
     publicKey: Bytes
   ): void;
->>>>>>> 8f676aea
   promise_batch_action_add_key_with_full_access(
     promiseIndex: bigint,
     publicKey: Bytes,
@@ -119,34 +99,18 @@
     allowance: NearAmount,
     receiverId: Bytes,
     methodNames: Bytes
-<<<<<<< HEAD
-  ): void
-  promise_batch_action_delete_key(promiseIndex: PromiseIndex, publicKey: Bytes): void
-  promise_batch_action_delete_account(promiseIndex: PromiseIndex, beneficiaryId: Bytes): void
-=======
   ): void;
   promise_batch_action_delete_key(promiseIndex: bigint, publicKey: Bytes): void;
   promise_batch_action_delete_account(
     promiseIndex: bigint,
     beneficiaryId: Bytes
   ): void;
->>>>>>> 8f676aea
   promise_batch_action_function_call_weight(
     promiseIndex: bigint,
     methodName: Bytes,
     args: Bytes,
     amount: NearAmount,
     gas: NearAmount,
-<<<<<<< HEAD
-    weight: number | bigint
-  ): void
-  promise_results_count(): bigint
-  promise_result(promiseIndex: PromiseIndex, register: Register): PromiseResult
-  promise_return(promiseIndex: PromiseIndex): void
-}
-
-declare let env: Env
-=======
     weight: GasWeight
   ): void;
   promise_results_count(): bigint;
@@ -155,7 +119,6 @@
 }
 
 declare const env: Env;
->>>>>>> 8f676aea
 
 /**
  * Logs parameters in the NEAR WASM virtual machine.
@@ -164,13 +127,6 @@
  */
 export function log(...params: unknown[]): void {
   env.log(
-<<<<<<< HEAD
-    params
-      .map((x) => (x === undefined ? 'undefined' : x)) // Stringify undefined
-      .map((x) => (typeof x === 'object' ? JSON.stringify(x) : x)) // Convert Objects to strings
-      .join(' ') // Convert to string
-  )
-=======
     params.reduce<string>((accumulated, parameter, index) => {
       // Stringify undefined
       const param = parameter === undefined ? "undefined" : parameter;
@@ -185,7 +141,6 @@
       return `${accumulated} ${stringified}`;
     }, "")
   );
->>>>>>> 8f676aea
 }
 
 /**
@@ -273,55 +228,6 @@
   return env.used_gas()
 }
 
-<<<<<<< HEAD
-export function randomSeed(): Bytes {
-  env.random_seed(0)
-  return env.read_register(0)
-}
-
-export function sha256(value: Bytes): Bytes {
-  env.sha256(value, 0)
-  return env.read_register(0)
-}
-
-export function keccak256(value: Bytes): Bytes {
-  env.keccak256(value, 0)
-  return env.read_register(0)
-}
-
-export function keccak512(value: Bytes): Bytes {
-  env.keccak512(value, 0)
-  return env.read_register(0)
-}
-
-export function ripemd160(value: Bytes): Bytes {
-  env.ripemd160(value, 0)
-  return env.read_register(0)
-}
-
-export function ecrecover(hash: Bytes, sig: Bytes, v: number, malleabilityFlag: number): Bytes | null {
-  const returnValue = env.ecrecover(hash, sig, v, malleabilityFlag, 0)
-
-  if (returnValue === 0n) {
-    return null
-  }
-
-  return env.read_register(0)
-}
-
-// NOTE: "env.panic(msg)" is not exported, use "throw Error(msg)" instead
-
-export function panicUtf8(msg: Bytes): never {
-  env.panic_utf8(msg)
-}
-
-export function logUtf8(msg: Bytes) {
-  env.log_utf8(msg)
-}
-
-export function logUtf16(msg: Bytes) {
-  env.log_utf16(msg)
-=======
 /**
  * Returns the current account's account balance.
  */
@@ -334,7 +240,6 @@
  */
 export function accountLockedBalance(): bigint {
   return env.account_locked_balance();
->>>>>>> 8f676aea
 }
 
 /**
@@ -361,37 +266,6 @@
   return env.storage_has_key(key) === 1n
 }
 
-<<<<<<< HEAD
-export function validatorStake(accountId: Bytes): bigint {
-  return env.validator_stake(accountId)
-}
-
-export function validatorTotalStake(): bigint {
-  return env.validator_total_stake()
-}
-
-export function altBn128G1Multiexp(value: Bytes): Bytes {
-  env.alt_bn128_g1_multiexp(value, 0)
-  return env.read_register(0)
-}
-
-export function altBn128G1Sum(value: Bytes): Bytes {
-  env.alt_bn128_g1_sum(value, 0)
-  return env.read_register(0)
-}
-
-export function altBn128PairingCheck(value: Bytes): boolean {
-  return env.alt_bn128_pairing_check(value) === 1n
-}
-
-export function storageGetEvicted(): Bytes {
-  return env.read_register(EVICTED_REGISTER)
-}
-
-export function currentAccountId(): Bytes {
-  env.current_account_id(0)
-  return env.read_register(0)
-=======
 /**
  * Get the last written or removed value from NEAR storage.
  */
@@ -430,7 +304,6 @@
  */
 export function storageByteCost(): bigint {
   return 10_000_000_000_000_000_000n;
->>>>>>> 8f676aea
 }
 
 /**
@@ -441,26 +314,11 @@
   return env.read_register(0)
 }
 
-<<<<<<< HEAD
-export function storageUsage(): bigint {
-  return env.storage_usage()
-}
-
-export function accountBalance(): bigint {
-  return env.account_balance()
-}
-
-export function accountLockedBalance(): bigint {
-  return env.account_locked_balance()
-}
-
-=======
 /**
  * Returns the value from the NEAR WASM virtual machine.
  *
  * @param value - The value to return.
  */
->>>>>>> 8f676aea
 export function valueReturn(value: Bytes): void {
   env.value_return(value)
 }
@@ -488,12 +346,6 @@
   args: Bytes,
   amount: NearAmount,
   gas: NearAmount
-<<<<<<< HEAD
-): bigint {
-  return env.promise_create(accountId, methodName, args, amount, gas)
-}
-
-=======
 ): PromiseIndex {
   return env.promise_create(
     accountId,
@@ -514,7 +366,6 @@
  * @param amount - The amount of NEAR to attach to the call.
  * @param gas - The amount of Gas to attach to the call.
  */
->>>>>>> 8f676aea
 export function promiseThen(
   promiseIndex: PromiseIndex,
   accountId: Bytes,
@@ -522,30 +373,6 @@
   args: Bytes,
   amount: NearAmount,
   gas: NearAmount
-<<<<<<< HEAD
-): bigint {
-  return env.promise_then(promiseIndex, accountId, methodName, args, amount, gas)
-}
-
-export function promiseAnd(...promiseIndexes: PromiseIndex[]): bigint {
-  return env.promise_and(...promiseIndexes)
-}
-
-export function promiseBatchCreate(accountId: Bytes): bigint {
-  return env.promise_batch_create(accountId)
-}
-
-export function promiseBatchThen(promiseIndex: PromiseIndex, accountId: Bytes): bigint {
-  return env.promise_batch_then(promiseIndex, accountId)
-}
-
-export function promiseBatchActionCreateAccount(promiseIndex: PromiseIndex): void {
-  env.promise_batch_action_create_account(promiseIndex)
-}
-
-export function promiseBatchActionDeployContract(promiseIndex: PromiseIndex, code: Bytes): void {
-  env.promise_batch_action_deploy_contract(promiseIndex, code)
-=======
 ): PromiseIndex {
   return env.promise_then(
     promiseIndex as unknown as bigint,
@@ -618,7 +445,6 @@
     promiseIndex as unknown as bigint,
     code
   );
->>>>>>> 8f676aea
 }
 
 /**
@@ -637,17 +463,6 @@
   amount: NearAmount,
   gas: NearAmount
 ): void {
-<<<<<<< HEAD
-  env.promise_batch_action_function_call(promiseIndex, methodName, args, amount, gas)
-}
-
-export function promiseBatchActionTransfer(promiseIndex: PromiseIndex, amount: NearAmount): void {
-  env.promise_batch_action_transfer(promiseIndex, amount)
-}
-
-export function promiseBatchActionStake(promiseIndex: PromiseIndex, amount: NearAmount, publicKey: Bytes): void {
-  env.promise_batch_action_stake(promiseIndex, amount, publicKey)
-=======
   env.promise_batch_action_function_call(
     promiseIndex as unknown as bigint,
     methodName,
@@ -687,7 +502,6 @@
     amount,
     publicKey
   );
->>>>>>> 8f676aea
 }
 
 /**
@@ -702,15 +516,11 @@
   publicKey: Bytes,
   nonce: number | bigint
 ): void {
-<<<<<<< HEAD
-  env.promise_batch_action_add_key_with_full_access(promiseIndex, publicKey, nonce)
-=======
   env.promise_batch_action_add_key_with_full_access(
     promiseIndex as unknown as bigint,
     publicKey,
     nonce
   );
->>>>>>> 8f676aea
 }
 
 /**
@@ -741,14 +551,6 @@
   )
 }
 
-<<<<<<< HEAD
-export function promiseBatchActionDeleteKey(promiseIndex: PromiseIndex, publicKey: Bytes): void {
-  env.promise_batch_action_delete_key(promiseIndex, publicKey)
-}
-
-export function promiseBatchActionDeleteAccount(promiseIndex: PromiseIndex, beneficiaryId: Bytes): void {
-  env.promise_batch_action_delete_account(promiseIndex, beneficiaryId)
-=======
 /**
  * Attach a delete key promise action to the NEAR promise index with the provided promise index.
  *
@@ -779,7 +581,6 @@
     promiseIndex as unknown as bigint,
     beneficiaryId
   );
->>>>>>> 8f676aea
 }
 
 /**
@@ -800,9 +601,6 @@
   gas: NearAmount,
   weight: GasWeight
 ): void {
-<<<<<<< HEAD
-  env.promise_batch_action_function_call_weight(promiseIndex, methodName, args, amount, gas, weight)
-=======
   env.promise_batch_action_function_call_weight(
     promiseIndex as unknown as bigint,
     methodName,
@@ -811,7 +609,6 @@
     gas,
     weight
   );
->>>>>>> 8f676aea
 }
 
 /**
@@ -827,11 +624,7 @@
  * @param promiseIndex - The index of the promise to return the result for.
  */
 export function promiseResult(promiseIndex: PromiseIndex): Bytes {
-<<<<<<< HEAD
-  const status = env.promise_result(promiseIndex, 0)
-=======
   const status = env.promise_result(promiseIndex as unknown as bigint, 0);
->>>>>>> 8f676aea
 
   assert(
     Number(status) === PromiseResult.Successful,
@@ -849,21 +642,6 @@
  * @param promiseIndex - The index of the promise to execute.
  */
 export function promiseReturn(promiseIndex: PromiseIndex): void {
-<<<<<<< HEAD
-  env.promise_return(promiseIndex)
-}
-
-export function storageWrite(key: Bytes, value: Bytes): boolean {
-  return env.storage_write(key, value, EVICTED_REGISTER) === 1n
-}
-
-export function storageRemove(key: Bytes): boolean {
-  return env.storage_remove(key, EVICTED_REGISTER) === 1n
-}
-
-export function storageByteCost(): bigint {
-  return 10_000_000_000_000_000_000n
-=======
   env.promise_return(promiseIndex as unknown as bigint);
 }
 
@@ -936,5 +714,4 @@
 
 export function altBn128PairingCheck(value: Bytes): boolean {
   return env.alt_bn128_pairing_check(value) === 1n;
->>>>>>> 8f676aea
 }