{
  "compilerOptions": {
    "experimentalDecorators": true,
    "target": "es2020",
<<<<<<< HEAD
    "noEmit": true,
    "moduleResolution": "node"
=======
    "moduleResolution": "node",
    "noEmit": true
>>>>>>> 8f676aea
  },
  "exclude": ["node_modules"]
}<|MERGE_RESOLUTION|>--- conflicted
+++ resolved
@@ -2,13 +2,8 @@
   "compilerOptions": {
     "experimentalDecorators": true,
     "target": "es2020",
-<<<<<<< HEAD
-    "noEmit": true,
-    "moduleResolution": "node"
-=======
     "moduleResolution": "node",
     "noEmit": true
->>>>>>> 8f676aea
   },
   "exclude": ["node_modules"]
 }