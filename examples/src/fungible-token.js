import { NearBindgen, call, view, initialize, near, LookupMap, assert } from 'near-sdk-js'

@NearBindgen({ initRequired: true })
export class FungibleToken {
  constructor() {
<<<<<<< HEAD
    this.accounts = new LookupMap('a')
    this.totalSupply = 0
=======
    this.accounts = new LookupMap("a");
    this.totalSupply = 0n;
>>>>>>> 8f676aea
  }

  @initialize({})
  init({ prefix, totalSupply }) {
<<<<<<< HEAD
    this.accounts = new LookupMap(prefix)
    this.totalSupply = totalSupply
    this.accounts.set(near.signerAccountId(), this.totalSupply)
=======
    this.accounts = new LookupMap(prefix);
    this.totalSupply = BigInt(totalSupply);
    this.accounts.set(near.signerAccountId(), this.totalSupply);
>>>>>>> 8f676aea
    // In a real world Fungible Token contract, storage management is required to denfense drain-storage attack
  }

  internalDeposit({ accountId, amount }) {
<<<<<<< HEAD
    let balance = this.accounts.get(accountId) || '0'
    let newBalance = BigInt(balance) + BigInt(amount)
    this.accounts.set(accountId, newBalance.toString())
    this.totalSupply = (BigInt(this.totalSupply) + BigInt(amount)).toString()
  }

  internalWithdraw({ accountId, amount }) {
    let balance = this.accounts.get(accountId) || '0'
    let newBalance = BigInt(balance) - BigInt(amount)
    assert(newBalance >= 0n, "The account doesn't have enough balance")
    this.accounts.set(accountId, newBalance.toString())
    let newSupply = BigInt(this.totalSupply) - BigInt(amount)
    assert(newSupply >= 0n, 'Total supply overflow')
    this.totalSupply = newSupply.toString()
  }

  internalTransfer({ senderId, receiverId, amount, memo }) {
    assert(senderId != receiverId, 'Sender and receiver should be different')
    let amountInt = BigInt(amount)
    assert(amountInt > 0n, 'The amount should be a positive number')
    this.internalWithdraw({ accountId: senderId, amount })
    this.internalDeposit({ accountId: receiverId, amount })
=======
    let balance = this.accounts.get(accountId, { defaultValue: 0n });
    let newBalance = balance + BigInt(amount);
    this.accounts.set(accountId, newBalance);
    this.totalSupply += BigInt(amount);
  }

  internalWithdraw({ accountId, amount }) {
    let balance = this.accounts.get(accountId, { defaultValue: 0n });
    let newBalance = balance - BigInt(amount);
    assert(newBalance >= 0n, "The account doesn't have enough balance");
    this.accounts.set(accountId, newBalance);
    let newSupply = this.totalSupply - BigInt(amount);
    assert(newSupply >= 0n, "Total supply overflow");
    this.totalSupply = newSupply;
  }

  internalTransfer({ senderId, receiverId, amount, memo: _ }) {
    assert(senderId != receiverId, "Sender and receiver should be different");
    let amountInt = BigInt(amount);
    assert(amountInt > 0n, "The amount should be a positive number");
    this.internalWithdraw({ accountId: senderId, amount });
    this.internalDeposit({ accountId: receiverId, amount });
>>>>>>> 8f676aea
  }

  @call({})
  ftTransfer({ receiverId, amount, memo }) {
    let senderId = near.predecessorAccountId()
    this.internalTransfer({ senderId, receiverId, amount, memo })
  }

  @call({})
  ftTransferCall({ receiverId, amount, memo, msg }) {
    let senderId = near.predecessorAccountId()
    this.internalTransfer({ senderId, receiverId, amount, memo })
    const promise = near.promiseBatchCreate(receiverId)
    const params = {
      senderId: senderId,
      amount: amount,
      msg: msg,
      receiverId: receiverId,
    }
    near.promiseBatchActionFunctionCall(promise, 'ftOnTransfer', JSON.stringify(params), 0, 30000000000000)
    return near.promiseReturn()
  }

  @view({})
  ftTotalSupply() {
    return this.totalSupply
  }

  @view({})
  ftBalanceOf({ accountId }) {
<<<<<<< HEAD
    return this.accounts.get(accountId) || '0'
=======
    return this.accounts.get(accountId, { defaultValue: 0n });
>>>>>>> 8f676aea
  }
}<|MERGE_RESOLUTION|>--- conflicted
+++ resolved
@@ -3,54 +3,19 @@
 @NearBindgen({ initRequired: true })
 export class FungibleToken {
   constructor() {
-<<<<<<< HEAD
-    this.accounts = new LookupMap('a')
-    this.totalSupply = 0
-=======
     this.accounts = new LookupMap("a");
     this.totalSupply = 0n;
->>>>>>> 8f676aea
   }
 
   @initialize({})
   init({ prefix, totalSupply }) {
-<<<<<<< HEAD
-    this.accounts = new LookupMap(prefix)
-    this.totalSupply = totalSupply
-    this.accounts.set(near.signerAccountId(), this.totalSupply)
-=======
     this.accounts = new LookupMap(prefix);
     this.totalSupply = BigInt(totalSupply);
     this.accounts.set(near.signerAccountId(), this.totalSupply);
->>>>>>> 8f676aea
     // In a real world Fungible Token contract, storage management is required to denfense drain-storage attack
   }
 
   internalDeposit({ accountId, amount }) {
-<<<<<<< HEAD
-    let balance = this.accounts.get(accountId) || '0'
-    let newBalance = BigInt(balance) + BigInt(amount)
-    this.accounts.set(accountId, newBalance.toString())
-    this.totalSupply = (BigInt(this.totalSupply) + BigInt(amount)).toString()
-  }
-
-  internalWithdraw({ accountId, amount }) {
-    let balance = this.accounts.get(accountId) || '0'
-    let newBalance = BigInt(balance) - BigInt(amount)
-    assert(newBalance >= 0n, "The account doesn't have enough balance")
-    this.accounts.set(accountId, newBalance.toString())
-    let newSupply = BigInt(this.totalSupply) - BigInt(amount)
-    assert(newSupply >= 0n, 'Total supply overflow')
-    this.totalSupply = newSupply.toString()
-  }
-
-  internalTransfer({ senderId, receiverId, amount, memo }) {
-    assert(senderId != receiverId, 'Sender and receiver should be different')
-    let amountInt = BigInt(amount)
-    assert(amountInt > 0n, 'The amount should be a positive number')
-    this.internalWithdraw({ accountId: senderId, amount })
-    this.internalDeposit({ accountId: receiverId, amount })
-=======
     let balance = this.accounts.get(accountId, { defaultValue: 0n });
     let newBalance = balance + BigInt(amount);
     this.accounts.set(accountId, newBalance);
@@ -73,7 +38,6 @@
     assert(amountInt > 0n, "The amount should be a positive number");
     this.internalWithdraw({ accountId: senderId, amount });
     this.internalDeposit({ accountId: receiverId, amount });
->>>>>>> 8f676aea
   }
 
   @call({})
@@ -104,10 +68,6 @@
 
   @view({})
   ftBalanceOf({ accountId }) {
-<<<<<<< HEAD
-    return this.accounts.get(accountId) || '0'
-=======
     return this.accounts.get(accountId, { defaultValue: 0n });
->>>>>>> 8f676aea
   }
 }