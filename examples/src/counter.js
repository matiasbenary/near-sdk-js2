--- conflicted
+++ resolved
@@ -1,10 +1,5 @@
-<<<<<<< HEAD
-import { NearBindgen, near, call, view, initialize } from 'near-sdk-js'
-import { isUndefined } from 'lodash-es'
-=======
 import { NearBindgen, near, call, view } from "near-sdk-js";
 import { isUndefined } from "lodash-es";
->>>>>>> 8f676aea
 
 @NearBindgen({})
 export class Counter {
