import { near } from 'near-sdk-js'

<<<<<<< HEAD
export function log(msg: any) {
  near.log(msg)
=======
export function log(msg: unknown) {
  near.log(msg);
>>>>>>> 8f676aea
}<|MERGE_RESOLUTION|>--- conflicted
+++ resolved
@@ -1,10 +1,5 @@
 import { near } from 'near-sdk-js'
 
-<<<<<<< HEAD
-export function log(msg: any) {
-  near.log(msg)
-=======
 export function log(msg: unknown) {
   near.log(msg);
->>>>>>> 8f676aea
 }