--- conflicted
+++ resolved
@@ -1,12 +1,3 @@
-<<<<<<< HEAD
-import { NearBindgen, near, call, view, initialize } from 'near-sdk-js/lib/index'
-import { isUndefined } from 'lodash-es'
-import { log } from './log'
-
-@NearBindgen({})
-class Counter {
-  count = 0
-=======
 import { NearBindgen, near, call, view } from "near-sdk-js";
 import { isUndefined } from "lodash-es";
 import { log } from "./log";
@@ -14,7 +5,6 @@
 @NearBindgen({})
 export class Counter {
   count = 0;
->>>>>>> 8f676aea
 
   @call({})
   increase({ n = 1 }: { n: number }) {
