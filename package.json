{
  "name": "near-sdk-js",
  "version": "0.6.0",
  "description": "High Level JavaScript SDK for building smart contracts on NEAR",
  "main": "lib/index.js",
  "types": "lib/index.d.ts",
  "type": "module",
  "repository": {
    "type": "git",
    "url": "git+https://github.com/near/near-sdk-js.git"
  },
  "homepage": "https://github.com/near/near-sdk-js",
  "keywords": [
    "JS",
    "JavaScript",
    "NEAR",
    "SDK",
    "contract",
    "smart",
    "smart-contract"
  ],
  "license": "(MIT AND Apache-2.0)",
  "scripts": {
    "build": "tsc -p ./tsconfig.json",
    "pretest": "pnpm build",
    "test": "run-s test:*",
    "lint": "eslint --fix .",
    "format": "prettier --write .",
    "test:unit": "pnpm install && cd tests && pnpm install && pnpm build && pnpm test && cd ..",
    "test:examples": "pnpm install && cd examples && pnpm install && pnpm build && pnpm test && cd ..",
    "preinstall": "npx only-allow pnpm",
    "postinstall": "node lib/cli/post-install.js && pnpm link --global"
  },
  "bin": {
    "near-sdk-js": "lib/cli/cli.js"
  },
  "engines": {
    "node": ">=14 <16.6.0 || >16.6.0",
    "pnpm": ">=7"
  },
  "author": "Near Inc <hello@nearprotocol.com>",
  "dependencies": {
    "@babel/plugin-proposal-decorators": "^7.17.2",
    "@babel/preset-typescript": "^7.18.6",
    "@babel/core": "^7.20.5",
    "@babel/types": "^7.20.5",
    "@rollup/plugin-babel": "^5.3.1",
    "@rollup/plugin-commonjs": "^21.0.1",
    "@rollup/plugin-node-resolve": "^13.1.1",
    "@scure/base": "^1.1.1",
    "@types/estree": "^1.0.0",
    "commander": "^9.4.1",
    "near-abi": "^0.1.0",
    "rollup": "^2.61.1",
    "rollup-plugin-sourcemaps": "^0.6.3",
    "signale": "^1.4.0",
    "ts-morph": "^16.0.0",
    "typescript": "~4.7.2",
    "near-typescript-json-schema": "0.55.0"
  },
  "files": [
    "builder",
    "lib"
  ],
  "devDependencies": {
    "@rollup/plugin-typescript": "^8.3.2",
    "@types/babel__core": "^7.1.19",
    "@types/babel__traverse": "^7.18.1",
    "@types/eslint": "^8.4.6",
    "@types/node": "^17.0.38",
    "@types/rollup": "^0.54.0",
    "@types/signale": "^1.4.4",
    "@typescript-eslint/eslint-plugin": "^5.37.0",
    "@typescript-eslint/parser": "^5.37.0",
    "chalk": "^5.1.0",
    "eslint": "^8.23.1",
    "eslint-config-prettier": "^8.5.0",
    "npm-run-all": "^4.1.5",
<<<<<<< HEAD
    "prettier": "^2.7.1",
    "typescript": "^4.7.2"
=======
    "prettier": "^2.7.1"
  },
  "resolutions": {
    "**/@types/estree": "^1.0.0"
>>>>>>> 635f7e68
  }
}<|MERGE_RESOLUTION|>--- conflicted
+++ resolved
@@ -76,14 +76,7 @@
     "eslint": "^8.23.1",
     "eslint-config-prettier": "^8.5.0",
     "npm-run-all": "^4.1.5",
-<<<<<<< HEAD
     "prettier": "^2.7.1",
     "typescript": "^4.7.2"
-=======
-    "prettier": "^2.7.1"
-  },
-  "resolutions": {
-    "**/@types/estree": "^1.0.0"
->>>>>>> 635f7e68
   }
 }