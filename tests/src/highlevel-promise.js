--- conflicted
+++ resolved
@@ -1,10 +1,5 @@
-<<<<<<< HEAD
-import { NearBindgen, call, view, NearPromise, near, bytes } from 'near-sdk-js'
-import { PublicKey } from 'near-sdk-js/lib/types'
-=======
 import { NearBindgen, call, NearPromise, near, bytes } from "near-sdk-js";
 import { PublicKey } from "near-sdk-js/lib/types";
->>>>>>> 8f676aea
 
 function callingData() {
   return {
