import { Worker } from 'near-workspaces'
import test from 'ava'

test.beforeEach(async (t) => {
  // Init the worker and start a Sandbox server
  const worker = await Worker.init()

  // Prepare sandbox for tests, create accounts, deploy contracts, etx.
  const root = worker.rootAccount

  // Deploy the test contract.
  const unorderedMapContract = await root.devDeploy('build/unordered-map.wasm')
  // Test users
  const ali = await root.createSubAccount('ali')
  const bob = await root.createSubAccount('bob')
  const carl = await root.createSubAccount('carl')

  // Save state for test runs
  t.context.worker = worker
  t.context.accounts = { root, unorderedMapContract, ali, bob, carl }
})

test.afterEach.always(async (t) => {
  await t.context.worker.tearDown().catch((error) => {
    console.log('Failed to tear down the worker:', error)
  })
})

<<<<<<< HEAD
test('UnorderedMap is empty by default', async (t) => {
  const { root, unorderedMapContract } = t.context.accounts
  const result = await unorderedMapContract.view('len', {})
  t.is(result, 0)
})
=======
test("UnorderedMap is empty by default", async (t) => {
  const { unorderedMapContract } = t.context.accounts;
  const result = await unorderedMapContract.view("len", {});
  t.is(result, 0);
});
>>>>>>> 8f676aea

test('UnorderedMap set() get()', async (t) => {
  const { ali, unorderedMapContract } = t.context.accounts
  t.is(await unorderedMapContract.view('get', { key: 'hello' }), null)

  await ali.call(unorderedMapContract, 'set', { key: 'hello', value: 'world' })

  t.is(await unorderedMapContract.view('get', { key: 'hello' }), 'world')
})

test('UnorderedMap insert, update, len and iterate', async (t) => {
  const { ali, unorderedMapContract } = t.context.accounts

  t.is(await unorderedMapContract.view('len', {}), 0)
  t.deepEqual(await unorderedMapContract.view('toArray', {}), [])

  await ali.call(unorderedMapContract, 'set', { key: 'hello', value: 'world' })
  await ali.call(unorderedMapContract, 'set', {
    key: 'hello1',
    value: 'world0',
  })
  t.is(await unorderedMapContract.view('len', {}), 2)

  // update a value, len shouldn't change
  await ali.call(unorderedMapContract, 'set', {
    key: 'hello1',
    value: 'world1',
  })
  t.is(await unorderedMapContract.view('len', {}), 2)
  // update should have effect
  t.is(await unorderedMapContract.view('get', { key: 'hello1' }), 'world1')

  await ali.call(unorderedMapContract, 'set', {
    key: 'hello2',
    value: 'world2',
  })
  t.is(await unorderedMapContract.view('len', {}), 3)

  // Try to set a key with same value, len shouldn't change
  await ali.call(unorderedMapContract, 'set', {
    key: 'hello2',
    value: 'world2',
  })
  t.is(await unorderedMapContract.view('len', {}), 3)

  t.deepEqual(await unorderedMapContract.view('toArray', {}), [
    ['hello', 'world'],
    ['hello1', 'world1'],
    ['hello2', 'world2'],
  ])
})

test('UnorderedMap extend, remove, clear', async (t) => {
  const { ali, unorderedMapContract } = t.context.accounts

  await ali.call(unorderedMapContract, 'extend', {
    kvs: [
      ['hello', 'world'],
      ['hello1', 'world1'],
      ['hello2', 'world2'],
    ],
  })

  t.deepEqual(await unorderedMapContract.view('toArray', {}), [
    ['hello', 'world'],
    ['hello1', 'world1'],
    ['hello2', 'world2'],
  ])

  // remove non existing element should not error
  await ali.call(unorderedMapContract, 'remove_key', { key: 'hello3' })
  t.deepEqual(await unorderedMapContract.view('toArray', {}), [
    ['hello', 'world'],
    ['hello1', 'world1'],
    ['hello2', 'world2'],
  ])

  // remove not the last one should work
  await ali.call(unorderedMapContract, 'remove_key', { key: 'hello' })
  t.deepEqual(await unorderedMapContract.view('toArray', {}), [
    ['hello2', 'world2'],
    ['hello1', 'world1'],
  ])

  // remove the last one should work
  await ali.call(unorderedMapContract, 'remove_key', { key: 'hello1' })
  t.deepEqual(await unorderedMapContract.view('toArray', {}), [['hello2', 'world2']])

  // remove when length is 1 should work
  t.is(await unorderedMapContract.view('len', {}), 1)
  t.is(await unorderedMapContract.view('isEmpty', {}), false)
  await ali.call(unorderedMapContract, 'remove_key', { key: 'hello2' })
  t.deepEqual(await unorderedMapContract.view('toArray', {}), [])
  t.is(await unorderedMapContract.view('isEmpty', {}), true)

  await ali.call(unorderedMapContract, 'extend', {
    kvs: [
      ['hello', 'world'],
      ['hello1', 'world1'],
      ['hello2', 'world2'],
    ],
  })
  t.is(await unorderedMapContract.view('isEmpty', {}), false)
  await ali.call(unorderedMapContract, 'clear', {})

  t.deepEqual(await unorderedMapContract.view('toArray', {}), [])
  t.is(await unorderedMapContract.view('isEmpty', {}), true)
})

test('UnorderedMap set get object', async (t) => {
  const { ali, unorderedMapContract } = t.context.accounts
  await ali.call(unorderedMapContract, 'add_house', {})
  t.is(await unorderedMapContract.view('get_house', {}), 'house house1 has 2 rooms. room room1 is 200sqft.')
})<|MERGE_RESOLUTION|>--- conflicted
+++ resolved
@@ -26,19 +26,11 @@
   })
 })
 
-<<<<<<< HEAD
-test('UnorderedMap is empty by default', async (t) => {
-  const { root, unorderedMapContract } = t.context.accounts
-  const result = await unorderedMapContract.view('len', {})
-  t.is(result, 0)
-})
-=======
 test("UnorderedMap is empty by default", async (t) => {
   const { unorderedMapContract } = t.context.accounts;
   const result = await unorderedMapContract.view("len", {});
   t.is(result, 0);
 });
->>>>>>> 8f676aea
 
 test('UnorderedMap set() get()', async (t) => {
   const { ali, unorderedMapContract } = t.context.accounts
