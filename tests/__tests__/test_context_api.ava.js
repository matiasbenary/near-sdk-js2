import { Worker } from 'near-workspaces'
import test from 'ava'

test.before(async (t) => {
  // Init the worker and start a Sandbox server
  const worker = await Worker.init()

  // Prepare sandbox for tests, create accounts, deploy contracts, etx.
  const root = worker.rootAccount

  // Deploy the test contract.
  const contextApiContract = await root.devDeploy('build/context_api.wasm')

  // Test users
  const ali = await root.createSubAccount('ali')
  const bob = await root.createSubAccount('bob')
  const carl = await root.createSubAccount('carl')

  // Save state for test runs
  t.context.worker = worker
  t.context.accounts = { root, contextApiContract, ali, bob, carl }
})

test.after.always(async (t) => {
  await t.context.worker.tearDown().catch((error) => {
    console.log('Failed to tear down the worker:', error)
  })
})

test('get current account id correct', async (t) => {
  const { ali, contextApiContract } = t.context.accounts
  let r = await ali.call(contextApiContract, 'get_current_account_id', '')
  t.is(r, contextApiContract.accountId)
})

test('get signer account id correct', async (t) => {
  const { ali, contextApiContract } = t.context.accounts
  let r = await ali.call(contextApiContract, 'get_signer_account_id', '')
  t.is(r, ali.accountId)
})

test('get predecessor account id correct', async (t) => {
  const { ali, contextApiContract } = t.context.accounts
  let r = await ali.call(contextApiContract, 'get_predecessor_account_id', '')
  t.is(r, ali.accountId)
})

test('get signer account pk correct', async (t) => {
  const { ali, contextApiContract } = t.context.accounts
  let r = await ali.callRaw(contextApiContract, 'get_signer_account_pk', '')
  // the prefixing byte 0 indicates it's a ED25519 PublicKey, see how PublicKey is serialized in nearcore
  t.deepEqual(
    Buffer.from(r.result.status.SuccessValue, 'base64'),
    Buffer.concat([Buffer.from([0]), Buffer.from((await ali.getKey(ali.accountId)).getPublicKey().data)])
  )
})

test('get input correct', async (t) => {
  const { bob, contextApiContract } = t.context.accounts
  let r = await bob.callRaw(contextApiContract, 'get_input', new Uint8Array([0, 1, 255]))
  t.is(r.result.status.SuccessValue, Buffer.from(new Uint8Array([0, 1, 255])).toString('base64'))
})

test('get storage usage', async (t) => {
  const { carl, contextApiContract } = t.context.accounts
  let r = await carl.call(contextApiContract, 'get_storage_usage', '', {
    gas: '10 TGas',
  })
  t.is(r > 0, true)
})

test('get block height', async (t) => {
  const { bob, contextApiContract } = t.context.accounts
  let r = await bob.call(contextApiContract, 'get_block_height', '')
  t.is(r > 0, true)
})

test('get block timestamp', async (t) => {
  let time = new Date().getTime() * 1e6
  const { bob, contextApiContract } = t.context.accounts
  let r = await bob.call(contextApiContract, 'get_block_timestamp', '')
  t.is(r > time, true)
})

test('get epoch height', async (t) => {
  const { bob, contextApiContract } = t.context.accounts
  let r = await bob.call(contextApiContract, 'get_epoch_height', '')
  t.is(r, 1)
})

test('get attached deposit', async (t) => {
  const { carl, contextApiContract } = t.context.accounts
  let r = await carl.call(contextApiContract, 'get_attached_deposit', '', {
    attachedDeposit: 3,
<<<<<<< HEAD
  })
  t.is(r, 3)
})

test('get prepaid gas', async (t) => {
  const { carl, contextApiContract } = t.context.accounts
  let r = await carl.call(contextApiContract, 'get_prepaid_gas', '', {
    gas: '10 TGas',
  })
  t.is(r, 10000000000000)
})

test('get used gas', async (t) => {
  const { carl, contextApiContract } = t.context.accounts
  let r = await carl.call(contextApiContract, 'get_used_gas', '', {
    gas: '10 TGas',
  })
  t.is(r > 0, true)
  t.is(r < 10000000000000, true)
})

test('get random seed', async (t) => {
  const { carl, contextApiContract } = t.context.accounts
  let r = await carl.callRaw(contextApiContract, 'get_random_seed', '')
  t.is(Buffer.from(r.result.status.SuccessValue, 'base64').length, 32)
})

test('get validator stake test', async (t) => {
  const { carl, contextApiContract, root } = t.context.accounts
  let r = await carl.call(contextApiContract, 'get_validator_stake', '')
  t.is(r, 0)
  r = await root.callRaw(contextApiContract, 'get_validator_stake', '')
  t.is(Buffer.from(r.result.status.SuccessValue, 'base64').toString('ascii'), '50000000000000000000000000000000')
  r = await contextApiContract.viewRaw('get_total_stake', '')
  t.is(Buffer.from(r.result).toString('ascii'), '50000000000000000000000000000000')
})
=======
  });
  t.is(r, "3");

  for (let i = 1; i <= 10; i++) {
    // 1 NEAR, 2 NEAR, ..., 10 NEAR
    let r = await carl.call(
      contextApiContract,
      "get_attached_deposit",
      {},
      { attachedDeposit: i.toString() + "000000000000000000000000" }
    );
    t.is(r, i.toString() + "000000000000000000000000");
  }
});

test("get prepaid gas", async (t) => {
  const { carl, contextApiContract } = t.context.accounts;
  let r = await carl.call(contextApiContract, "get_prepaid_gas", "", {
    gas: "10 TGas",
  });
  t.is(r, 10000000000000);
});

test("get used gas", async (t) => {
  const { carl, contextApiContract } = t.context.accounts;
  let r = await carl.call(contextApiContract, "get_used_gas", "", {
    gas: "10 TGas",
  });
  t.is(r > 0, true);
  t.is(r < 10000000000000, true);
});

test("get random seed", async (t) => {
  const { carl, contextApiContract } = t.context.accounts;
  let r = await carl.callRaw(contextApiContract, "get_random_seed", "");
  t.is(Buffer.from(r.result.status.SuccessValue, "base64").length, 32);
});

test("get validator stake test", async (t) => {
  const { carl, contextApiContract, root } = t.context.accounts;
  let r = await carl.call(contextApiContract, "get_validator_stake", "");
  t.is(r, 0);
  r = await root.callRaw(contextApiContract, "get_validator_stake", "");
  t.is(
    Buffer.from(r.result.status.SuccessValue, "base64").toString("ascii"),
    "50000000000000000000000000000000"
  );
  r = await contextApiContract.viewRaw("get_total_stake", "");
  t.is(
    Buffer.from(r.result).toString("ascii"),
    "50000000000000000000000000000000"
  );
});
>>>>>>> 8f676aea
<|MERGE_RESOLUTION|>--- conflicted
+++ resolved
@@ -92,44 +92,6 @@
   const { carl, contextApiContract } = t.context.accounts
   let r = await carl.call(contextApiContract, 'get_attached_deposit', '', {
     attachedDeposit: 3,
-<<<<<<< HEAD
-  })
-  t.is(r, 3)
-})
-
-test('get prepaid gas', async (t) => {
-  const { carl, contextApiContract } = t.context.accounts
-  let r = await carl.call(contextApiContract, 'get_prepaid_gas', '', {
-    gas: '10 TGas',
-  })
-  t.is(r, 10000000000000)
-})
-
-test('get used gas', async (t) => {
-  const { carl, contextApiContract } = t.context.accounts
-  let r = await carl.call(contextApiContract, 'get_used_gas', '', {
-    gas: '10 TGas',
-  })
-  t.is(r > 0, true)
-  t.is(r < 10000000000000, true)
-})
-
-test('get random seed', async (t) => {
-  const { carl, contextApiContract } = t.context.accounts
-  let r = await carl.callRaw(contextApiContract, 'get_random_seed', '')
-  t.is(Buffer.from(r.result.status.SuccessValue, 'base64').length, 32)
-})
-
-test('get validator stake test', async (t) => {
-  const { carl, contextApiContract, root } = t.context.accounts
-  let r = await carl.call(contextApiContract, 'get_validator_stake', '')
-  t.is(r, 0)
-  r = await root.callRaw(contextApiContract, 'get_validator_stake', '')
-  t.is(Buffer.from(r.result.status.SuccessValue, 'base64').toString('ascii'), '50000000000000000000000000000000')
-  r = await contextApiContract.viewRaw('get_total_stake', '')
-  t.is(Buffer.from(r.result).toString('ascii'), '50000000000000000000000000000000')
-})
-=======
   });
   t.is(r, "3");
 
@@ -182,5 +144,4 @@
     Buffer.from(r.result).toString("ascii"),
     "50000000000000000000000000000000"
   );
-});
->>>>>>> 8f676aea
+});