import * as near from './api';
export function u8ArrayToBytes(array) {
    return array.reduce((result, value) => `${result}${String.fromCharCode(value)}`, "");
}
// TODO this function is a bit broken and the type can't be string
// TODO for more info: https://github.com/near/near-sdk-js/issues/78
export function bytesToU8Array(bytes) {
    return Uint8Array.from([...bytes].map((byte) => byte.charCodeAt(0)));
}
export function bytes(stringOrU8Array) {
    if (typeof stringOrU8Array === "string") {
        return checkStringIsBytes(stringOrU8Array);
    }
    if (stringOrU8Array instanceof Uint8Array) {
        return u8ArrayToBytes(stringOrU8Array);
    }
    throw new Error("bytes: expected string or Uint8Array");
}
function checkStringIsBytes(value) {
    [...value].forEach((character, index) => {
        assert(character.charCodeAt(0) <= 255, `string ${value} at index ${index}: ${character} is not a valid byte`);
    });
    return value;
}
export function assert(expression, message) {
    if (!expression) {
        throw Error("assertion failed: " + message);
    }
}
export function getValueWithOptions(value, options) {
    if (value === undefined || value === null) {
        return options?.defaultValue ?? null;
    }
    if (options?.reconstructor) {
        return options.reconstructor(value);
    }
<<<<<<< HEAD
}
export function assertOneYocto() {
    assert(near.attachedDeposit() == 1n, "Requires attached deposit of exactly 1 yoctoNEAR");
=======
    return value;
>>>>>>> 06c9ed68
}<|MERGE_RESOLUTION|>--- conflicted
+++ resolved
@@ -1,6 +1,6 @@
 import * as near from './api';
 export function u8ArrayToBytes(array) {
-    return array.reduce((result, value) => `${result}${String.fromCharCode(value)}`, "");
+    return array.reduce((result, value) => `${result}${String.fromCharCode(value)}`, '');
 }
 // TODO this function is a bit broken and the type can't be string
 // TODO for more info: https://github.com/near/near-sdk-js/issues/78
@@ -8,15 +8,16 @@
     return Uint8Array.from([...bytes].map((byte) => byte.charCodeAt(0)));
 }
 export function bytes(stringOrU8Array) {
-    if (typeof stringOrU8Array === "string") {
+    if (typeof stringOrU8Array === 'string') {
         return checkStringIsBytes(stringOrU8Array);
     }
     if (stringOrU8Array instanceof Uint8Array) {
         return u8ArrayToBytes(stringOrU8Array);
     }
-    throw new Error("bytes: expected string or Uint8Array");
+    throw new Error('bytes: expected string or Uint8Array');
 }
 function checkStringIsBytes(value) {
+    ;
     [...value].forEach((character, index) => {
         assert(character.charCodeAt(0) <= 255, `string ${value} at index ${index}: ${character} is not a valid byte`);
     });
@@ -24,8 +25,11 @@
 }
 export function assert(expression, message) {
     if (!expression) {
-        throw Error("assertion failed: " + message);
+        throw Error('assertion failed: ' + message);
     }
+}
+export function assertOneYocto() {
+    assert(near.attachedDeposit() == 1n, 'Requires attached deposit of exactly 1 yoctoNEAR');
 }
 export function getValueWithOptions(value, options) {
     if (value === undefined || value === null) {
@@ -34,11 +38,5 @@
     if (options?.reconstructor) {
         return options.reconstructor(value);
     }
-<<<<<<< HEAD
-}
-export function assertOneYocto() {
-    assert(near.attachedDeposit() == 1n, "Requires attached deposit of exactly 1 yoctoNEAR");
-=======
     return value;
->>>>>>> 06c9ed68
 }