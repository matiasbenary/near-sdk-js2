<<<<<<< HEAD
import { call, view, initialize, NearBindgen } from './near-bindgen';
import * as near from './api';
import { LookupMap, Vector, LookupSet, UnorderedMap, UnorderedSet } from './collections';
import { bytes, assert } from './utils';
import { NearPromise } from './promise';
export { call, view, initialize, NearBindgen, near, LookupMap, Vector, LookupSet, UnorderedMap, UnorderedSet, bytes, assert, NearPromise, };
=======
import { call, view, initialize, NearBindgen } from "./near-bindgen";
import * as near from "./api";
import { LookupMap, Vector, LookupSet, UnorderedMap, UnorderedSet, } from "./collections";
import { bytes, assert, validateAccountId } from "./utils";
import { NearPromise } from "./promise";
export { call, view, initialize, NearBindgen, near, LookupMap, Vector, LookupSet, UnorderedMap, UnorderedSet, bytes, assert, validateAccountId, NearPromise, };
>>>>>>> 8f676aea
<|MERGE_RESOLUTION|>--- conflicted
+++ resolved
@@ -1,15 +1,6 @@
-<<<<<<< HEAD
 import { call, view, initialize, NearBindgen } from './near-bindgen';
 import * as near from './api';
 import { LookupMap, Vector, LookupSet, UnorderedMap, UnorderedSet } from './collections';
-import { bytes, assert } from './utils';
+import { bytes, assert, validateAccountId } from "./utils";
 import { NearPromise } from './promise';
-export { call, view, initialize, NearBindgen, near, LookupMap, Vector, LookupSet, UnorderedMap, UnorderedSet, bytes, assert, NearPromise, };
-=======
-import { call, view, initialize, NearBindgen } from "./near-bindgen";
-import * as near from "./api";
-import { LookupMap, Vector, LookupSet, UnorderedMap, UnorderedSet, } from "./collections";
-import { bytes, assert, validateAccountId } from "./utils";
-import { NearPromise } from "./promise";
-export { call, view, initialize, NearBindgen, near, LookupMap, Vector, LookupSet, UnorderedMap, UnorderedSet, bytes, assert, validateAccountId, NearPromise, };
->>>>>>> 8f676aea
+export { call, view, initialize, NearBindgen, near, LookupMap, Vector, LookupSet, UnorderedMap, UnorderedSet, bytes, assert, validateAccountId, NearPromise, };