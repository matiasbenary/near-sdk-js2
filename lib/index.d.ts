<<<<<<< HEAD
import { call, view, initialize, NearBindgen } from './near-bindgen';
import * as near from './api';
import { LookupMap, Vector, LookupSet, UnorderedMap, UnorderedSet } from './collections';
import { bytes, Bytes, assert } from './utils';
import { NearPromise, PromiseOrValue } from './promise';
export { call, view, initialize, NearBindgen, near, LookupMap, Vector, LookupSet, UnorderedMap, UnorderedSet, bytes, Bytes, assert, NearPromise, PromiseOrValue, };
=======
import { call, view, initialize, NearBindgen } from "./near-bindgen";
import * as near from "./api";
import { LookupMap, Vector, LookupSet, UnorderedMap, UnorderedSet } from "./collections";
import { bytes, Bytes, assert, validateAccountId } from "./utils";
import { NearPromise, PromiseOrValue } from "./promise";
export { call, view, initialize, NearBindgen, near, LookupMap, Vector, LookupSet, UnorderedMap, UnorderedSet, bytes, Bytes, assert, validateAccountId, NearPromise, PromiseOrValue, };
>>>>>>> 8f676aea
<|MERGE_RESOLUTION|>--- conflicted
+++ resolved
@@ -1,15 +1,6 @@
-<<<<<<< HEAD
 import { call, view, initialize, NearBindgen } from './near-bindgen';
 import * as near from './api';
 import { LookupMap, Vector, LookupSet, UnorderedMap, UnorderedSet } from './collections';
-import { bytes, Bytes, assert } from './utils';
+import { bytes, Bytes, assert, validateAccountId } from "./utils";
 import { NearPromise, PromiseOrValue } from './promise';
-export { call, view, initialize, NearBindgen, near, LookupMap, Vector, LookupSet, UnorderedMap, UnorderedSet, bytes, Bytes, assert, NearPromise, PromiseOrValue, };
-=======
-import { call, view, initialize, NearBindgen } from "./near-bindgen";
-import * as near from "./api";
-import { LookupMap, Vector, LookupSet, UnorderedMap, UnorderedSet } from "./collections";
-import { bytes, Bytes, assert, validateAccountId } from "./utils";
-import { NearPromise, PromiseOrValue } from "./promise";
-export { call, view, initialize, NearBindgen, near, LookupMap, Vector, LookupSet, UnorderedMap, UnorderedSet, bytes, Bytes, assert, validateAccountId, NearPromise, PromiseOrValue, };
->>>>>>> 8f676aea
+export { call, view, initialize, NearBindgen, near, LookupMap, Vector, LookupSet, UnorderedMap, UnorderedSet, bytes, Bytes, assert, validateAccountId, NearPromise, PromiseOrValue, };