<<<<<<< HEAD
import { AccountId } from './account_id';
import { BlockHeight, EpochHeight, Balance, StorageUsage } from './primitives';
import { PromiseResult, PromiseError, PromiseIndex, ReceiptIndex, IteratorIndex } from './vm_types';
import { Gas, ONE_TERA_GAS } from './gas';
import { PublicKey, CurveType, curveTypeFromStr, ParsePublicKeyError, InvalidLengthError, Base58Error, UnknownCurve } from './public_key';
export { AccountId, BlockHeight, EpochHeight, Balance, StorageUsage, PromiseResult, PromiseError, PromiseIndex, ReceiptIndex, IteratorIndex, Gas, ONE_TERA_GAS, PublicKey, CurveType, curveTypeFromStr, ParsePublicKeyError, InvalidLengthError, Base58Error, UnknownCurve, };
=======
import { AccountId } from "./account_id";
import { BlockHeight, EpochHeight, Balance, StorageUsage } from "./primitives";
import { PromiseResult, PromiseError, ReceiptIndex, IteratorIndex } from "./vm_types";
import { Gas, ONE_TERA_GAS } from "./gas";
import { PublicKey, CurveType, curveTypeFromStr, ParsePublicKeyError, InvalidLengthError, Base58Error, UnknownCurve } from "./public_key";
export { AccountId, BlockHeight, EpochHeight, Balance, StorageUsage, PromiseResult, PromiseError, ReceiptIndex, IteratorIndex, Gas, ONE_TERA_GAS, PublicKey, CurveType, curveTypeFromStr, ParsePublicKeyError, InvalidLengthError, Base58Error, UnknownCurve, };
/**
 * The amount of Gas Weight in integers - whole numbers.
 */
>>>>>>> 8f676aea
export declare type GasWeight = bigint;
/**
 * One yoctoNEAR. 10^-24 NEAR.
 */
export declare const ONE_YOCTO: Balance;
/**
 * One NEAR. 1 NEAR = 10^24 yoctoNEAR.
 */
export declare const ONE_NEAR: Balance;<|MERGE_RESOLUTION|>--- conflicted
+++ resolved
@@ -1,21 +1,12 @@
-<<<<<<< HEAD
-import { AccountId } from './account_id';
-import { BlockHeight, EpochHeight, Balance, StorageUsage } from './primitives';
-import { PromiseResult, PromiseError, PromiseIndex, ReceiptIndex, IteratorIndex } from './vm_types';
-import { Gas, ONE_TERA_GAS } from './gas';
-import { PublicKey, CurveType, curveTypeFromStr, ParsePublicKeyError, InvalidLengthError, Base58Error, UnknownCurve } from './public_key';
-export { AccountId, BlockHeight, EpochHeight, Balance, StorageUsage, PromiseResult, PromiseError, PromiseIndex, ReceiptIndex, IteratorIndex, Gas, ONE_TERA_GAS, PublicKey, CurveType, curveTypeFromStr, ParsePublicKeyError, InvalidLengthError, Base58Error, UnknownCurve, };
-=======
 import { AccountId } from "./account_id";
 import { BlockHeight, EpochHeight, Balance, StorageUsage } from "./primitives";
 import { PromiseResult, PromiseError, ReceiptIndex, IteratorIndex } from "./vm_types";
 import { Gas, ONE_TERA_GAS } from "./gas";
-import { PublicKey, CurveType, curveTypeFromStr, ParsePublicKeyError, InvalidLengthError, Base58Error, UnknownCurve } from "./public_key";
+import { PublicKey, CurveType, curveTypeFromStr, ParsePublicKeyError, InvalidLengthError, Base58Error, UnknownCurve } from './public_key';
 export { AccountId, BlockHeight, EpochHeight, Balance, StorageUsage, PromiseResult, PromiseError, ReceiptIndex, IteratorIndex, Gas, ONE_TERA_GAS, PublicKey, CurveType, curveTypeFromStr, ParsePublicKeyError, InvalidLengthError, Base58Error, UnknownCurve, };
 /**
  * The amount of Gas Weight in integers - whole numbers.
  */
->>>>>>> 8f676aea
 export declare type GasWeight = bigint;
 /**
  * One yoctoNEAR. 10^-24 NEAR.
