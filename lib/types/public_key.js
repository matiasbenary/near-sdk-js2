--- conflicted
+++ resolved
@@ -19,10 +19,6 @@
             throw new UnknownCurve();
     }
 }
-<<<<<<< HEAD
-function split_key_type_data(value) {
-    const idx = value.indexOf(':');
-=======
 function dataLength(curveType) {
     switch (curveType) {
         case CurveType.ED25519:
@@ -37,7 +33,6 @@
 }
 function splitKeyTypeData(value) {
     const idx = value.indexOf(":");
->>>>>>> 8f676aea
     if (idx >= 0) {
         return [curveTypeFromStr(value.substring(0, idx)), value.substring(idx + 1)];
     }
