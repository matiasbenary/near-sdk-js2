--- conflicted
+++ resolved
@@ -8,14 +8,6 @@
  * @param params - Parameters to log.
  */
 export function log(...params) {
-<<<<<<< HEAD
-    env.log(params
-        .map((x) => (x === undefined ? 'undefined' : x)) // Stringify undefined
-        .map((x) => (typeof x === 'object' ? JSON.stringify(x) : x)) // Convert Objects to strings
-        .join(' ') // Convert to string
-    );
-}
-=======
     env.log(params.reduce((accumulated, parameter, index) => {
         // Stringify undefined
         const param = parameter === undefined ? "undefined" : parameter;
@@ -31,7 +23,6 @@
  * Returns the account ID of the account that signed the transaction.
  * Can only be called in a call or initialize function.
  */
->>>>>>> 8f676aea
 export function signerAccountId() {
     env.signer_account_id(0);
     return env.read_register(0);
