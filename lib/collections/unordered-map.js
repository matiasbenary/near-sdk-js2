<<<<<<< HEAD
import { assert, getValueWithOptions } from '../utils';
import { Vector, VectorIterator } from './vector';
import { LookupMap } from './lookup-map';
const ERR_INCONSISTENT_STATE = 'The collection is an inconsistent state. Did previous smart contract execution terminate unexpectedly?';
=======
import { assert, ERR_INCONSISTENT_STATE, getValueWithOptions, serializeValueWithOptions, } from "../utils";
import { Vector, VectorIterator } from "./vector";
import { LookupMap } from "./lookup-map";
/**
 * An unordered map that stores data in NEAR storage.
 */
>>>>>>> 8f676aea
export class UnorderedMap {
    /**
     * @param prefix - The byte prefix to use when storing elements inside this collection.
     */
    constructor(prefix) {
        this.prefix = prefix;
        this.keys = new Vector(`${prefix}u`); // intentional different prefix with old UnorderedMap
        this.values = new LookupMap(`${prefix}m`);
    }
    /**
     * The number of elements stored in the collection.
     */
    get length() {
        return this.keys.length;
    }
    /**
     * Checks whether the collection is empty.
     */
    isEmpty() {
        return this.keys.isEmpty();
    }
    /**
     * Get the data stored at the provided key.
     *
     * @param key - The key at which to look for the data.
     * @param options - Options for retrieving the data.
     */
    get(key, options) {
        const valueAndIndex = this.values.get(key);
        if (valueAndIndex === null) {
            return options?.defaultValue ?? null;
        }
        const [value] = valueAndIndex;
        return getValueWithOptions(value, options);
    }
    /**
     * Store a new value at the provided key.
     *
     * @param key - The key at which to store in the collection.
     * @param value - The value to store in the collection.
     * @param options - Options for retrieving and storing the data.
     */
    set(key, value, options) {
        const valueAndIndex = this.values.get(key);
        const serialized = serializeValueWithOptions(value, options);
        if (valueAndIndex === null) {
            const newElementIndex = this.length;
            this.keys.push(key);
            this.values.set(key, [serialized, newElementIndex]);
            return null;
        }
        const [oldValue, oldIndex] = valueAndIndex;
        this.values.set(key, [serialized, oldIndex]);
        return getValueWithOptions(oldValue, options);
    }
    /**
     * Removes and retrieves the element with the provided key.
     *
     * @param key - The key at which to remove data.
     * @param options - Options for retrieving the data.
     */
    remove(key, options) {
        const oldValueAndIndex = this.values.remove(key);
        if (oldValueAndIndex === null) {
            return options?.defaultValue ?? null;
        }
        const [value, index] = oldValueAndIndex;
        assert(this.keys.swapRemove(index) !== null, ERR_INCONSISTENT_STATE);
        // the last key is swapped to key[index], the corresponding [value, index] need update
        if (!this.keys.isEmpty() && index !== this.keys.length) {
            // if there is still elements and it was not the last element
            const swappedKey = this.keys.get(index);
            const swappedValueAndIndex = this.values.get(swappedKey);
            assert(swappedValueAndIndex !== null, ERR_INCONSISTENT_STATE);
<<<<<<< HEAD
            this.values.set(swappedKey, [getValueWithOptions(swappedValueAndIndex[0], options), index]);
=======
            this.values.set(swappedKey, [swappedValueAndIndex[0], index]);
>>>>>>> 8f676aea
        }
        return getValueWithOptions(value, options);
    }
    /**
     * Remove all of the elements stored within the collection.
     */
    clear() {
        for (const key of this.keys) {
            // Set instead of remove to avoid loading the value from storage.
            this.values.set(key, null);
        }
        this.keys.clear();
    }
    [Symbol.iterator]() {
        return new UnorderedMapIterator(this);
    }
    /**
     * Create a iterator on top of the default collection iterator using custom options.
     *
     * @param options - Options for retrieving and storing the data.
     */
    createIteratorWithOptions(options) {
        return {
            [Symbol.iterator]: () => new UnorderedMapIterator(this, options),
        };
    }
    /**
     * Return a JavaScript array of the data stored within the collection.
     *
     * @param options - Options for retrieving and storing the data.
     */
    toArray(options) {
        const array = [];
        const iterator = options ? this.createIteratorWithOptions(options) : this;
        for (const value of iterator) {
            array.push(value);
        }
        return array;
    }
    /**
     * Extends the current collection with the passed in array of key-value pairs.
     *
     * @param keyValuePairs - The key-value pairs to extend the collection with.
     */
    extend(keyValuePairs) {
        for (const [key, value] of keyValuePairs) {
            this.set(key, value);
        }
    }
    /**
     * Serialize the collection.
     *
     * @param options - Options for storing the data.
     */
    serialize(options) {
        return serializeValueWithOptions(this, options);
    }
    /**
     * Converts the deserialized data from storage to a JavaScript instance of the collection.
     *
     * @param data - The deserialized data to create an instance from.
     */
    static reconstruct(data) {
        const map = new UnorderedMap(data.prefix);
        // reconstruct keys Vector
        map.keys = new Vector(`${data.prefix}u`);
        map.keys.length = data.keys.length;
        // reconstruct values LookupMap
        map.values = new LookupMap(`${data.prefix}m`);
        return map;
    }
}
/**
 * An iterator for the UnorderedMap collection.
 */
class UnorderedMapIterator {
    /**
     * @param unorderedMap - The unordered map collection to create an iterator for.
     * @param options - Options for retrieving and storing data.
     */
    constructor(unorderedMap, options) {
        this.options = options;
        this.keys = new VectorIterator(unorderedMap.keys);
        this.map = unorderedMap.values;
    }
    next() {
        const key = this.keys.next();
        if (key.done) {
            return { value: [key.value, null], done: key.done };
        }
        const valueAndIndex = this.map.get(key.value);
        assert(valueAndIndex !== null, ERR_INCONSISTENT_STATE);
        return {
            done: key.done,
            value: [key.value, getValueWithOptions(valueAndIndex[0], this.options)],
        };
    }
}<|MERGE_RESOLUTION|>--- conflicted
+++ resolved
@@ -1,16 +1,9 @@
-<<<<<<< HEAD
-import { assert, getValueWithOptions } from '../utils';
-import { Vector, VectorIterator } from './vector';
-import { LookupMap } from './lookup-map';
-const ERR_INCONSISTENT_STATE = 'The collection is an inconsistent state. Did previous smart contract execution terminate unexpectedly?';
-=======
 import { assert, ERR_INCONSISTENT_STATE, getValueWithOptions, serializeValueWithOptions, } from "../utils";
 import { Vector, VectorIterator } from "./vector";
 import { LookupMap } from "./lookup-map";
 /**
  * An unordered map that stores data in NEAR storage.
  */
->>>>>>> 8f676aea
 export class UnorderedMap {
     /**
      * @param prefix - The byte prefix to use when storing elements inside this collection.
@@ -85,11 +78,7 @@
             const swappedKey = this.keys.get(index);
             const swappedValueAndIndex = this.values.get(swappedKey);
             assert(swappedValueAndIndex !== null, ERR_INCONSISTENT_STATE);
-<<<<<<< HEAD
-            this.values.set(swappedKey, [getValueWithOptions(swappedValueAndIndex[0], options), index]);
-=======
             this.values.set(swappedKey, [swappedValueAndIndex[0], index]);
->>>>>>> 8f676aea
         }
         return getValueWithOptions(value, options);
     }
