--- conflicted
+++ resolved
@@ -1,13 +1,8 @@
-<<<<<<< HEAD
-import * as near from '../api';
-import { getValueWithOptions } from '../utils';
-=======
 import * as near from "../api";
 import { getValueWithOptions, serializeValueWithOptions, } from "../utils";
 /**
  * A lookup map that stores data in NEAR storage.
  */
->>>>>>> 8f676aea
 export class LookupMap {
     /**
      * @param keyPrefix - The byte prefix to use when storing elements inside this collection.
