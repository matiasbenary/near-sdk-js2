--- conflicted
+++ resolved
@@ -1,10 +1,3 @@
-<<<<<<< HEAD
-import { Bytes } from '../utils';
-import { Vector } from './vector';
-import { LookupMap } from './lookup-map';
-import { GetOptions } from '../types/collections';
-declare type ValueAndIndex<DataType> = [value: DataType, index: number];
-=======
 import { Bytes } from "../utils";
 import { Vector } from "./vector";
 import { LookupMap } from "./lookup-map";
@@ -13,7 +6,6 @@
 /**
  * An unordered map that stores data in NEAR storage.
  */
->>>>>>> 8f676aea
 export declare class UnorderedMap<DataType> {
     readonly prefix: Bytes;
     readonly keys: Vector<Bytes>;
