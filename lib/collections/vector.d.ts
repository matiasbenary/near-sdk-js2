--- conflicted
+++ resolved
@@ -1,14 +1,9 @@
-<<<<<<< HEAD
-import { Bytes } from '../utils';
-import { GetOptions } from '../types/collections';
-=======
 import { Bytes } from "../utils";
 import { GetOptions } from "../types/collections";
 /**
  * An iterable implementation of vector that stores its content on the trie.
  * Uses the following map: index -> element
  */
->>>>>>> 8f676aea
 export declare class Vector<DataType> {
     readonly prefix: Bytes;
     length: number;
