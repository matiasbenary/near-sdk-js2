--- conflicted
+++ resolved
@@ -1,13 +1,8 @@
-<<<<<<< HEAD
-import { GetOptions } from '../types/collections';
-import { Bytes } from '../utils';
-=======
 import { GetOptions } from "../types/collections";
 import { Bytes } from "../utils";
 /**
  * A lookup map that stores data in NEAR storage.
  */
->>>>>>> 8f676aea
 export declare class LookupMap<DataType> {
     readonly keyPrefix: Bytes;
     /**
