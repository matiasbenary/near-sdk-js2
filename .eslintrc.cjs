/** @type {import('eslint').Linter.Config} */
module.exports = {
  root: true,
  env: {
    es2021: true,
    node: true,
  },
  overrides: [
    {
      files: ['./**/*.ts', './**/*.js'],
      extends: ['eslint:recommended', 'plugin:@typescript-eslint/recommended', 'prettier'],
      parser: '@typescript-eslint/parser',
      parserOptions: {
        ecmaVersion: 'latest',
        sourceType: 'module',
        project: ['./{t,j}sconfig.json', './**/{t,j}sconfig.json'],
      },
      plugins: ['@typescript-eslint'],
      rules: {
        '@typescript-eslint/no-unused-vars': [
          'warn',
          {
            varsIgnorePattern: '^_',
            argsIgnorePattern: '^_',
            destructuredArrayIgnorePattern: '^_',
            caughtErrorsIgnorePattern: '^_',
          },
        ],
      },
    },
  ],
<<<<<<< HEAD
  ignorePatterns: ['./**/node_modules', 'node_modules', './**/lib', 'lib', './**/build', 'build', './**/deps', 'deps'],
=======
  ignorePatterns: [
    "./**/node_modules",
    "node_modules",
    "./**/lib",
    "lib",
    "./**/build",
    "build",
    "./**/deps",
    "deps",
    "cli/**/*.ts",
    "cli/**/*.js",
  ],
>>>>>>> 8f676aea
  rules: {},
}<|MERGE_RESOLUTION|>--- conflicted
+++ resolved
@@ -29,9 +29,6 @@
       },
     },
   ],
-<<<<<<< HEAD
-  ignorePatterns: ['./**/node_modules', 'node_modules', './**/lib', 'lib', './**/build', 'build', './**/deps', 'deps'],
-=======
   ignorePatterns: [
     "./**/node_modules",
     "node_modules",
@@ -44,6 +41,5 @@
     "cli/**/*.ts",
     "cli/**/*.js",
   ],
->>>>>>> 8f676aea
   rules: {},
 }